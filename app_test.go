package cli

import (
	"bytes"
	"errors"
	"flag"
	"fmt"
	"io"
	"net/mail"
	"os"
	"reflect"
	"strconv"
	"strings"
	"testing"
	"time"

	"github.com/stretchr/testify/require"
)

var (
	lastExitCode = 0
	fakeOsExiter = func(rc int) {
		lastExitCode = rc
	}
	fakeErrWriter = &bytes.Buffer{}
)

func init() {
	OsExiter = fakeOsExiter
	ErrWriter = fakeErrWriter
}

type opCounts struct {
	Total, ShellComplete, OnUsageError, Before, CommandNotFound, Action, After, SubCommand int
}

func ExampleApp_Run() {
	// set args for examples sake
	os.Args = []string{"greet", "--name", "Jeremy"}

	app := &App{
		Name: "greet",
		Flags: []Flag{
			&StringFlag{Name: "name", Value: "bob", Usage: "a name to say"},
		},
		Action: func(c *Context) error {
			fmt.Printf("Hello %v\n", c.String("name"))
			return nil
		},
		UsageText: "app [first_arg] [second_arg]",
		Authors:   []any{&mail.Address{Name: "Oliver Allen", Address: "oliver@toyshop.example.com"}, "gruffalo@soup-world.example.org"},
	}

	if err := app.Run(os.Args); err != nil {
		return
	}
	// Output:
	// Hello Jeremy
}

func ExampleApp_Run_subcommand() {
	// set args for examples sake
	os.Args = []string{"say", "hi", "english", "--name", "Jeremy"}
	app := &App{
		Name: "say",
		Commands: []*Command{
			{
				Name:        "hello",
				Aliases:     []string{"hi"},
				Usage:       "use it to see a description",
				Description: "This is how we describe hello the function",
				Commands: []*Command{
					{
						Name:        "english",
						Aliases:     []string{"en"},
						Usage:       "sends a greeting in english",
						Description: "greets someone in english",
						Flags: []Flag{
							&StringFlag{
								Name:  "name",
								Value: "Bob",
								Usage: "Name of the person to greet",
							},
						},
						Action: func(c *Context) error {
							fmt.Println("Hello,", c.String("name"))
							return nil
						},
					},
				},
			},
		},
	}

	_ = app.Run(os.Args)
	// Output:
	// Hello, Jeremy
}

func ExampleApp_Run_appHelp() {
	// set args for examples sake
	os.Args = []string{"greet", "help"}

	app := &App{
		Name:        "greet",
		Version:     "0.1.0",
		Description: "This is how we describe greet the app",
		Authors: []any{
			&mail.Address{Name: "Harrison", Address: "harrison@lolwut.example.com"},
			"Oliver Allen  <oliver@toyshop.example.com>",
		},
		Flags: []Flag{
			&StringFlag{Name: "name", Value: "bob", Usage: "a name to say"},
		},
		Commands: []*Command{
			{
				Name:        "describeit",
				Aliases:     []string{"d"},
				Usage:       "use it to see a description",
				Description: "This is how we describe describeit the function",
				Action: func(*Context) error {
					fmt.Printf("i like to describe things")
					return nil
				},
			},
		},
	}
	_ = app.Run(os.Args)
	// Output:
	// NAME:
	//    greet - A new cli application
	//
	// USAGE:
	//    greet [global options] command [command options] [arguments...]
	//
	// VERSION:
	//    0.1.0
	//
	// DESCRIPTION:
	//    This is how we describe greet the app
	//
	// AUTHORS:
	//    "Harrison" <harrison@lolwut.example.com>
	//    Oliver Allen  <oliver@toyshop.example.com>
	//
	// COMMANDS:
	//    describeit, d  use it to see a description
	//    help, h        Shows a list of commands or help for one command
	//
	// GLOBAL OPTIONS:
	//    --name value   a name to say (default: "bob")
	//    --help, -h     show help (default: false)
	//    --version, -v  print the version (default: false)
}

func ExampleApp_Run_commandHelp() {
	// set args for examples sake
	os.Args = []string{"greet", "h", "describeit"}

	app := &App{
		Name: "greet",
		Flags: []Flag{
			&StringFlag{Name: "name", Value: "bob", Usage: "a name to say"},
		},
		Commands: []*Command{
			{
				Name:        "describeit",
				Aliases:     []string{"d"},
				Usage:       "use it to see a description",
				Description: "This is how we describe describeit the function",
				Action: func(*Context) error {
					fmt.Printf("i like to describe things")
					return nil
				},
			},
		},
	}
	_ = app.Run(os.Args)
	// Output:
	// NAME:
	//    greet describeit - use it to see a description
	//
	// USAGE:
	//    greet describeit [command options] [arguments...]
	//
	// DESCRIPTION:
	//    This is how we describe describeit the function
	//
	// OPTIONS:
	//    --help, -h  show help (default: false)
}

func ExampleApp_Run_noAction() {
	app := &App{}
	app.Name = "greet"
	_ = app.Run([]string{"greet"})
	// Output:
	// NAME:
	//    greet - A new cli application
	//
	// USAGE:
	//    greet [global options] command [command options] [arguments...]
	//
	// COMMANDS:
	//    help, h  Shows a list of commands or help for one command
	//
	// GLOBAL OPTIONS:
	//    --help, -h  show help (default: false)
}

func ExampleApp_Run_subcommandNoAction() {
	app := &App{
		Name: "greet",
		Commands: []*Command{
			{
				Name:        "describeit",
				Aliases:     []string{"d"},
				Usage:       "use it to see a description",
				Description: "This is how we describe describeit the function",
			},
		},
	}
	_ = app.Run([]string{"greet", "describeit"})
	// Output:
	// NAME:
	//    greet describeit - use it to see a description
	//
	// USAGE:
	//    greet describeit [command options] [arguments...]
	//
	// DESCRIPTION:
	//    This is how we describe describeit the function
	//
	// OPTIONS:
	//    --help, -h  show help (default: false)
}

func ExampleApp_Run_bashComplete_withShortFlag() {
	os.Setenv("SHELL", "bash")
	os.Args = []string{"greet", "-", "--generate-shell-completion"}

<<<<<<< HEAD
	app := &App{}
	app.Name = "greet"
	app.EnableBashCompletion = true
	app.Flags = []Flag{
		&IntFlag{
			Name:    "other",
			Aliases: []string{"o"},
		},
		&StringFlag{
			Name:    "xyz",
			Aliases: []string{"x"},
=======
	app := &App{
		Name:                  "greet",
		EnableShellCompletion: true,
		Flags: []Flag{
			&IntFlag{
				Name:    "other",
				Aliases: []string{"o"},
			},
			&StringFlag{
				Name:    "xyz",
				Aliases: []string{"x"},
			},
>>>>>>> 5de19df5
		},
	}

	_ = app.Run(os.Args)
	// Output:
	// --other
	// -o
	// --xyz
	// -x
	// --help
	// -h
}

func ExampleApp_Run_bashComplete_withLongFlag() {
	os.Setenv("SHELL", "bash")
	os.Args = []string{"greet", "--s", "--generate-shell-completion"}

<<<<<<< HEAD
	app := &App{}
	app.Name = "greet"
	app.EnableBashCompletion = true
	app.Flags = []Flag{
		&IntFlag{
			Name:    "other",
			Aliases: []string{"o"},
		},
		&StringFlag{
			Name:    "xyz",
			Aliases: []string{"x"},
		},
		&StringFlag{
			Name: "some-flag,s",
		},
		&StringFlag{
			Name: "similar-flag",
=======
	app := &App{
		Name:                  "greet",
		EnableShellCompletion: true,
		Flags: []Flag{
			&IntFlag{
				Name:    "other",
				Aliases: []string{"o"},
			},
			&StringFlag{
				Name:    "xyz",
				Aliases: []string{"x"},
			},
			&StringFlag{
				Name: "some-flag,s",
			},
			&StringFlag{
				Name: "similar-flag",
			},
>>>>>>> 5de19df5
		},
	}

	_ = app.Run(os.Args)
	// Output:
	// --some-flag
	// --similar-flag
}

func ExampleApp_Run_bashComplete_withMultipleLongFlag() {
	os.Setenv("SHELL", "bash")
	os.Args = []string{"greet", "--st", "--generate-shell-completion"}

<<<<<<< HEAD
	app := &App{}
	app.Name = "greet"
	app.EnableBashCompletion = true
	app.Flags = []Flag{
		&IntFlag{
			Name:    "int-flag",
			Aliases: []string{"i"},
		},
		&StringFlag{
			Name:    "string",
			Aliases: []string{"s"},
		},
		&StringFlag{
			Name: "string-flag-2",
		},
		&StringFlag{
			Name: "similar-flag",
		},
		&StringFlag{
			Name: "some-flag",
=======
	app := &App{
		Name:                  "greet",
		EnableShellCompletion: true,
		Flags: []Flag{
			&IntFlag{
				Name:    "int-flag",
				Aliases: []string{"i"},
			},
			&StringFlag{
				Name:    "string",
				Aliases: []string{"s"},
			},
			&StringFlag{
				Name: "string-flag-2",
			},
			&StringFlag{
				Name: "similar-flag",
			},
			&StringFlag{
				Name: "some-flag",
			},
>>>>>>> 5de19df5
		},
	}

	_ = app.Run(os.Args)
	// Output:
	// --string
	// --string-flag-2
}

func ExampleApp_Run_bashComplete() {
	os.Setenv("SHELL", "bash")
	os.Args = []string{"greet", "--generate-shell-completion"}

	app := &App{
		Name:                  "greet",
		EnableShellCompletion: true,
		Commands: []*Command{
			{
				Name:        "describeit",
				Aliases:     []string{"d"},
				Usage:       "use it to see a description",
				Description: "This is how we describe describeit the function",
				Action: func(*Context) error {
					fmt.Printf("i like to describe things")
					return nil
				},
			}, {
				Name:        "next",
				Usage:       "next example",
				Description: "more stuff to see when generating shell completion",
				Action: func(*Context) error {
					fmt.Printf("the next example")
					return nil
				},
			},
		},
	}

	_ = app.Run(os.Args)
	// Output:
	// describeit
	// d
	// next
	// help
	// h
}

func ExampleApp_Run_zshComplete() {
	// set args for examples sake
	os.Args = []string{"greet", "--generate-shell-completion"}
	_ = os.Setenv("SHELL", "/usr/bin/zsh")

<<<<<<< HEAD
	app := &App{}
	app.Name = "greet"
	app.EnableBashCompletion = true
	app.Commands = []*Command{
		{
			Name:        "describeit",
			Aliases:     []string{"d"},
			Usage:       "use it to see a description",
			Description: "This is how we describe describeit the function",
			Action: func(*Context) error {
				fmt.Printf("i like to describe things")
				return nil
			},
		}, {
			Name:        "next",
			Usage:       "next example",
			Description: "more stuff to see when generating bash completion",
			Action: func(*Context) error {
				fmt.Printf("the next example")
				return nil
=======
	app := &App{
		Name:                  "greet",
		EnableShellCompletion: true,
		Commands: []*Command{
			{
				Name:        "describeit",
				Aliases:     []string{"d"},
				Usage:       "use it to see a description",
				Description: "This is how we describe describeit the function",
				Action: func(*Context) error {
					fmt.Printf("i like to describe things")
					return nil
				},
			}, {
				Name:        "next",
				Usage:       "next example",
				Description: "more stuff to see when generating bash completion",
				Action: func(*Context) error {
					fmt.Printf("the next example")
					return nil
				},
>>>>>>> 5de19df5
			},
		},
	}

	_ = app.Run(os.Args)
	// Output:
	// describeit:use it to see a description
	// d:use it to see a description
	// next:next example
	// help:Shows a list of commands or help for one command
	// h:Shows a list of commands or help for one command
}

func ExampleApp_Run_sliceValues() {
	// set args for examples sake
	os.Args = []string{
		"multi_values",
		"--stringSclice", "parsed1,parsed2", "--stringSclice", "parsed3,parsed4",
		"--float64Sclice", "13.3,14.4", "--float64Sclice", "15.5,16.6",
		"--int64Sclice", "13,14", "--int64Sclice", "15,16",
		"--intSclice", "13,14", "--intSclice", "15,16",
	}
<<<<<<< HEAD
	app := &App{}
	app.Name = "multi_values"
	app.Flags = []Flag{
		&StringSliceFlag{Name: "stringSclice"},
		&Float64SliceFlag{Name: "float64Sclice"},
		&Int64SliceFlag{Name: "int64Sclice"},
		&IntSliceFlag{Name: "intSclice"},
=======
	app := &App{
		Name: "multi_values",
		Flags: []Flag{
			&StringSliceFlag{Name: "stringSclice"},
			&Float64SliceFlag{Name: "float64Sclice"},
			&Int64SliceFlag{Name: "int64Sclice"},
			&IntSliceFlag{Name: "intSclice"},
		},
>>>>>>> 5de19df5
	}
	app.Action = func(ctx *Context) error {
		for i, v := range ctx.FlagNames() {
			fmt.Printf("%d-%s %#v\n", i, v, ctx.Value(v))
		}
		err := ctx.Err()
		fmt.Println("error:", err)
		return err
	}

	_ = app.Run(os.Args)
	// Output:
	// 0-float64Sclice []float64{13.3, 14.4, 15.5, 16.6}
	// 1-int64Sclice []int64{13, 14, 15, 16}
	// 2-intSclice []int{13, 14, 15, 16}
	// 3-stringSclice []string{"parsed1", "parsed2", "parsed3", "parsed4"}
	// error: <nil>
}

func ExampleApp_Run_mapValues() {
	// set args for examples sake
	os.Args = []string{
		"multi_values",
		"--stringMap", "parsed1=parsed two", "--stringMap", "parsed3=",
	}
	app := &App{
		Name: "multi_values",
		Flags: []Flag{
			&StringMapFlag{Name: "stringMap"},
		},
		Action: func(ctx *Context) error {
			for i, v := range ctx.FlagNames() {
				fmt.Printf("%d-%s %#v\n", i, v, ctx.StringMap(v))
			}
			fmt.Printf("notfound %#v\n", ctx.StringMap("notfound"))
			err := ctx.Err()
			fmt.Println("error:", err)
			return err
		},
	}

	_ = app.Run(os.Args)
	// Output:
	// 0-stringMap map[string]string{"parsed1":"parsed two", "parsed3":""}
	// notfound map[string]string(nil)
	// error: <nil>
}

func TestApp_Run(t *testing.T) {
	s := ""

	app := &App{
		Action: func(c *Context) error {
			s = s + c.Args().First()
			return nil
		},
	}

	err := app.Run([]string{"command", "foo"})
	expect(t, err, nil)
	err = app.Run([]string{"command", "bar"})
	expect(t, err, nil)
	expect(t, s, "foobar")
}

var commandAppTests = []struct {
	name     string
	expected bool
}{
	{"foobar", true},
	{"batbaz", true},
	{"b", true},
	{"f", true},
	{"bat", false},
	{"nothing", false},
}

func TestApp_Command(t *testing.T) {
	app := &App{
		Commands: []*Command{
			{Name: "foobar", Aliases: []string{"f"}},
			{Name: "batbaz", Aliases: []string{"b"}},
		},
	}

	for _, test := range commandAppTests {
		expect(t, app.Command(test.name) != nil, test.expected)
	}
}

var defaultCommandAppTests = []struct {
	cmdName    string
	defaultCmd string
	expected   bool
}{
	{"foobar", "foobar", true},
	{"batbaz", "foobar", true},
	{"b", "", true},
	{"f", "", true},
	{"", "foobar", true},
	{"", "", true},
	{" ", "", false},
	{"bat", "batbaz", false},
	{"nothing", "batbaz", false},
	{"nothing", "", false},
}

func TestApp_RunDefaultCommand(t *testing.T) {
	for _, test := range defaultCommandAppTests {
		testTitle := fmt.Sprintf("command=%[1]s-default=%[2]s", test.cmdName, test.defaultCmd)
		t.Run(testTitle, func(t *testing.T) {
			app := &App{
				DefaultCommand: test.defaultCmd,
				Commands: []*Command{
					{Name: "foobar", Aliases: []string{"f"}},
					{Name: "batbaz", Aliases: []string{"b"}},
				},
			}

			if test.expected {
				require.Nil(t, app.Run([]string{"c", test.cmdName}))
			} else {
				require.NotNil(t, app.Run([]string{"c", test.cmdName}))
			}
		})
	}
}

var defaultCommandSubCmdAppTests = []struct {
	cmdName    string
	subCmd     string
	defaultCmd string
	expected   bool
}{
	{"foobar", "", "foobar", true},
	{"foobar", "carly", "foobar", true},
	{"batbaz", "", "foobar", true},
	{"b", "", "", true},
	{"f", "", "", true},
	{"", "", "foobar", true},
	{"", "", "", true},
	{"", "jimbob", "foobar", true},
	{"", "j", "foobar", true},
	{"", "carly", "foobar", true},
	{"", "jimmers", "foobar", true},
	{"", "jimmers", "", true},
	{" ", "jimmers", "foobar", false},
	{"", "", "", true},
	{" ", "", "", false},
	{" ", "j", "", false},
	{"bat", "", "batbaz", false},
	{"nothing", "", "batbaz", false},
	{"nothing", "", "", false},
	{"nothing", "j", "batbaz", false},
	{"nothing", "carly", "", false},
}

func TestApp_RunDefaultCommandWithSubCommand(t *testing.T) {
	for _, test := range defaultCommandSubCmdAppTests {
		testTitle := fmt.Sprintf("command=%[1]s-subcmd=%[2]s-default=%[3]s", test.cmdName, test.subCmd, test.defaultCmd)
		t.Run(testTitle, func(t *testing.T) {
			app := &App{
				DefaultCommand: test.defaultCmd,
				Commands: []*Command{
					{
						Name:    "foobar",
						Aliases: []string{"f"},
						Commands: []*Command{
							{Name: "jimbob", Aliases: []string{"j"}},
							{Name: "carly"},
						},
					},
					{Name: "batbaz", Aliases: []string{"b"}},
				},
			}

			err := app.Run([]string{"c", test.cmdName, test.subCmd})
			expect(t, err == nil, test.expected)
		})
	}
}

var defaultCommandFlagAppTests = []struct {
	cmdName    string
	flag       string
	defaultCmd string
	expected   bool
}{
	{"foobar", "", "foobar", true},
	{"foobar", "-c derp", "foobar", true},
	{"batbaz", "", "foobar", true},
	{"b", "", "", true},
	{"f", "", "", true},
	{"", "", "foobar", true},
	{"", "", "", true},
	{"", "-j", "foobar", true},
	{"", "-j", "foobar", true},
	{"", "-c derp", "foobar", true},
	{"", "--carly=derp", "foobar", true},
	{"", "-j", "foobar", true},
	{"", "-j", "", true},
	{" ", "-j", "foobar", false},
	{"", "", "", true},
	{" ", "", "", false},
	{" ", "-j", "", false},
	{"bat", "", "batbaz", false},
	{"nothing", "", "batbaz", false},
	{"nothing", "", "", false},
	{"nothing", "--jimbob", "batbaz", false},
	{"nothing", "--carly", "", false},
}

func TestApp_RunDefaultCommandWithFlags(t *testing.T) {
	for _, test := range defaultCommandFlagAppTests {
		testTitle := fmt.Sprintf("command=%[1]s-flag=%[2]s-default=%[3]s", test.cmdName, test.flag, test.defaultCmd)
		t.Run(testTitle, func(t *testing.T) {
			app := &App{
				DefaultCommand: test.defaultCmd,
				Flags: []Flag{
					&StringFlag{
						Name:     "carly",
						Aliases:  []string{"c"},
						Required: false,
					},
					&BoolFlag{
						Name:     "jimbob",
						Aliases:  []string{"j"},
						Required: false,
						Value:    true,
					},
				},
				Commands: []*Command{
					{
						Name:    "foobar",
						Aliases: []string{"f"},
					},
					{Name: "batbaz", Aliases: []string{"b"}},
				},
			}

			appArgs := []string{"c"}

			if test.flag != "" {
				flags := strings.Split(test.flag, " ")
				if len(flags) > 1 {
					appArgs = append(appArgs, flags...)
				}

				flags = strings.Split(test.flag, "=")
				if len(flags) > 1 {
					appArgs = append(appArgs, flags...)
				}
			}

			appArgs = append(appArgs, test.cmdName)

			err := app.Run(appArgs)
			expect(t, err == nil, test.expected)
		})
	}
}

func TestApp_FlagsFromExtPackage(t *testing.T) {
	var someint int
	flag.IntVar(&someint, "epflag", 2, "ext package flag usage")

	// Based on source code we can reset the global flag parsing this way
	defer func() {
		flag.CommandLine = flag.NewFlagSet(os.Args[0], flag.ExitOnError)
	}()

	a := &App{
		AllowExtFlags: true,
		Flags: []Flag{
			&StringFlag{
				Name:     "carly",
				Aliases:  []string{"c"},
				Required: false,
			},
			&BoolFlag{
				Name:     "jimbob",
				Aliases:  []string{"j"},
				Required: false,
				Value:    true,
			},
		},
	}

	err := a.Run([]string{"foo", "-c", "cly", "--epflag", "10"})
	if err != nil {
		t.Error(err)
	}

	if someint != 10 {
		t.Errorf("Expected 10 got %d for someint", someint)
	}

	a = &App{
		Flags: []Flag{
			&StringFlag{
				Name:     "carly",
				Aliases:  []string{"c"},
				Required: false,
			},
			&BoolFlag{
				Name:     "jimbob",
				Aliases:  []string{"j"},
				Required: false,
				Value:    true,
			},
		},
	}

	// this should return an error since epflag shouldnt be registered
	err = a.Run([]string{"foo", "-c", "cly", "--epflag", "10"})
	if err == nil {
		t.Error("Expected error")
	}
}

func TestApp_Setup_defaultsReader(t *testing.T) {
	app := &App{}
	app.setupDefaults()
	expect(t, app.Reader, os.Stdin)
}

func TestApp_Setup_defaultsWriter(t *testing.T) {
	app := &App{}
	app.setupDefaults()
	expect(t, app.Writer, os.Stdout)
}

func TestApp_RunAsSubcommandParseFlags(t *testing.T) {
	var cCtx *Context

	a := &App{
		Commands: []*Command{
			{
				Name: "foo",
				Action: func(c *Context) error {
					cCtx = c
					return nil
				},
				Flags: []Flag{
					&StringFlag{
						Name:  "lang",
						Value: "english",
						Usage: "language for the greeting",
					},
				},
				Before: func(_ *Context) error { return nil },
			},
		},
	}
	_ = a.Run([]string{"", "foo", "--lang", "spanish", "abcd"})

	expect(t, cCtx.Args().Get(0), "abcd")
	expect(t, cCtx.String("lang"), "spanish")
}

func TestApp_CommandWithFlagBeforeTerminator(t *testing.T) {
	var parsedOption string
	var args Args

	app := &App{
		Commands: []*Command{
			{
				Name: "cmd",
				Flags: []Flag{
					&StringFlag{Name: "option", Value: "", Usage: "some option"},
				},
				Action: func(c *Context) error {
					parsedOption = c.String("option")
					args = c.Args()
					return nil
				},
			},
		},
	}

	_ = app.Run([]string{"", "cmd", "--option", "my-option", "my-arg", "--", "--notARealFlag"})

	expect(t, parsedOption, "my-option")
	expect(t, args.Get(0), "my-arg")
	expect(t, args.Get(1), "--")
	expect(t, args.Get(2), "--notARealFlag")
}

func TestApp_CommandWithDash(t *testing.T) {
	var args Args

	app := &App{
		Commands: []*Command{
			{
				Name: "cmd",
				Action: func(c *Context) error {
					args = c.Args()
					return nil
				},
			},
		},
	}

	_ = app.Run([]string{"", "cmd", "my-arg", "-"})

	expect(t, args.Get(0), "my-arg")
	expect(t, args.Get(1), "-")
}

func TestApp_CommandWithNoFlagBeforeTerminator(t *testing.T) {
	var args Args

	app := &App{
		Commands: []*Command{
			{
				Name: "cmd",
				Action: func(c *Context) error {
					args = c.Args()
					return nil
				},
			},
		},
	}

	_ = app.Run([]string{"", "cmd", "my-arg", "--", "notAFlagAtAll"})

	expect(t, args.Get(0), "my-arg")
	expect(t, args.Get(1), "--")
	expect(t, args.Get(2), "notAFlagAtAll")
}

func TestApp_SkipFlagParsing(t *testing.T) {
	var args Args

	app := &App{
		SkipFlagParsing: true,
		Action: func(c *Context) error {
			args = c.Args()
			return nil
		},
	}

	_ = app.Run([]string{"", "--", "my-arg", "notAFlagAtAll"})

	expect(t, args.Get(0), "--")
	expect(t, args.Get(1), "my-arg")
	expect(t, args.Get(2), "notAFlagAtAll")
}

func TestApp_VisibleCommands(t *testing.T) {
	app := &App{
		Commands: []*Command{
			{
				Name:     "frob",
				HelpName: "foo frob",
				Action:   func(_ *Context) error { return nil },
			},
			{
				Name:     "frib",
				HelpName: "foo frib",
				Hidden:   true,
				Action:   func(_ *Context) error { return nil },
			},
		},
	}

	cCtx := NewContext(app, nil, nil)
	app.setup(cCtx)

	expected := []*Command{
		app.Commands[0],
		app.Commands[2], // help
	}
	actual := app.VisibleCommands()
	expect(t, len(expected), len(actual))
	for i, actualCommand := range actual {
		expectedCommand := expected[i]

		if expectedCommand.Action != nil {
			// comparing func addresses is OK!
			expect(t, fmt.Sprintf("%p", expectedCommand.Action), fmt.Sprintf("%p", actualCommand.Action))
		}

		func() {
			// nil out funcs, as they cannot be compared
			// (https://github.com/golang/go/issues/8554)
			expectedAction := expectedCommand.Action
			actualAction := actualCommand.Action
			defer func() {
				expectedCommand.Action = expectedAction
				actualCommand.Action = actualAction
			}()
			expectedCommand.Action = nil
			actualCommand.Action = nil

			if !reflect.DeepEqual(expectedCommand, actualCommand) {
				t.Errorf("expected\n%#v\n!=\n%#v", expectedCommand, actualCommand)
			}
		}()
	}
}

func TestApp_UseShortOptionHandling(t *testing.T) {
	var one, two bool
	var name string
	expected := "expectedName"

	app := newTestApp()
	app.UseShortOptionHandling = true
	app.Flags = []Flag{
		&BoolFlag{Name: "one", Aliases: []string{"o"}},
		&BoolFlag{Name: "two", Aliases: []string{"t"}},
		&StringFlag{Name: "name", Aliases: []string{"n"}},
	}
	app.Action = func(c *Context) error {
		one = c.Bool("one")
		two = c.Bool("two")
		name = c.String("name")
		return nil
	}

	_ = app.Run([]string{"", "-on", expected})
	expect(t, one, true)
	expect(t, two, false)
	expect(t, name, expected)
}

func TestApp_UseShortOptionHandling_missing_value(t *testing.T) {
	app := newTestApp()
	app.UseShortOptionHandling = true
	app.Flags = []Flag{
		&StringFlag{Name: "name", Aliases: []string{"n"}},
	}

	err := app.Run([]string{"", "-n"})
	expect(t, err, errors.New("flag needs an argument: -n"))
}

func TestApp_UseShortOptionHandlingCommand(t *testing.T) {
	var one, two bool
	var name string
	expected := "expectedName"

	app := newTestApp()
	app.UseShortOptionHandling = true
	command := &Command{
		Name: "cmd",
		Flags: []Flag{
			&BoolFlag{Name: "one", Aliases: []string{"o"}},
			&BoolFlag{Name: "two", Aliases: []string{"t"}},
			&StringFlag{Name: "name", Aliases: []string{"n"}},
		},
		Action: func(c *Context) error {
			one = c.Bool("one")
			two = c.Bool("two")
			name = c.String("name")
			return nil
		},
	}
	app.Commands = []*Command{command}

	_ = app.Run([]string{"", "cmd", "-on", expected})
	expect(t, one, true)
	expect(t, two, false)
	expect(t, name, expected)
}

func TestApp_UseShortOptionHandlingCommand_missing_value(t *testing.T) {
	app := newTestApp()
	app.UseShortOptionHandling = true
	command := &Command{
		Name: "cmd",
		Flags: []Flag{
			&StringFlag{Name: "name", Aliases: []string{"n"}},
		},
	}
	app.Commands = []*Command{command}

	err := app.Run([]string{"", "cmd", "-n"})
	expect(t, err, errors.New("flag needs an argument: -n"))
}

func TestApp_UseShortOptionHandlingSubCommand(t *testing.T) {
	var one, two bool
	var name string
	expected := "expectedName"

	app := newTestApp()
	app.UseShortOptionHandling = true
	command := &Command{
		Name: "cmd",
	}
	subCommand := &Command{
		Name: "sub",
		Flags: []Flag{
			&BoolFlag{Name: "one", Aliases: []string{"o"}},
			&BoolFlag{Name: "two", Aliases: []string{"t"}},
			&StringFlag{Name: "name", Aliases: []string{"n"}},
		},
		Action: func(c *Context) error {
			one = c.Bool("one")
			two = c.Bool("two")
			name = c.String("name")
			return nil
		},
	}
	command.Commands = []*Command{subCommand}
	app.Commands = []*Command{command}

	err := app.Run([]string{"", "cmd", "sub", "-on", expected})
	expect(t, err, nil)
	expect(t, one, true)
	expect(t, two, false)
	expect(t, name, expected)
}

func TestApp_UseShortOptionHandlingSubCommand_missing_value(t *testing.T) {
	app := newTestApp()
	app.UseShortOptionHandling = true
	command := &Command{
		Name: "cmd",
	}
	subCommand := &Command{
		Name: "sub",
		Flags: []Flag{
			&StringFlag{Name: "name", Aliases: []string{"n"}},
		},
	}
	command.Commands = []*Command{subCommand}
	app.Commands = []*Command{command}

	err := app.Run([]string{"", "cmd", "sub", "-n"})
	expect(t, err, errors.New("flag needs an argument: -n"))
}

func TestApp_UseShortOptionAfterSliceFlag(t *testing.T) {
	var one, two bool
	var name string
	var sliceValDest []string
	var sliceVal []string
	expected := "expectedName"

	app := newTestApp()
	app.UseShortOptionHandling = true
	app.Flags = []Flag{
		&StringSliceFlag{Name: "env", Aliases: []string{"e"}, Destination: &sliceValDest},
		&BoolFlag{Name: "one", Aliases: []string{"o"}},
		&BoolFlag{Name: "two", Aliases: []string{"t"}},
		&StringFlag{Name: "name", Aliases: []string{"n"}},
	}
	app.Action = func(c *Context) error {
		sliceVal = c.StringSlice("env")
		one = c.Bool("one")
		two = c.Bool("two")
		name = c.String("name")
		return nil
	}

	_ = app.Run([]string{"", "-e", "foo", "-on", expected})
	expect(t, sliceVal, []string{"foo"})
	expect(t, sliceValDest, []string{"foo"})
	expect(t, one, true)
	expect(t, two, false)
	expect(t, name, expected)
}

func TestApp_Float64Flag(t *testing.T) {
	var meters float64

	app := &App{
		Flags: []Flag{
			&Float64Flag{Name: "height", Value: 1.5, Usage: "Set the height, in meters"},
		},
		Action: func(c *Context) error {
			meters = c.Float64("height")
			return nil
		},
	}

	_ = app.Run([]string{"", "--height", "1.93"})
	expect(t, meters, 1.93)
}

func TestApp_ParseSliceFlags(t *testing.T) {
	var parsedIntSlice []int
	var parsedStringSlice []string

	app := &App{
		Commands: []*Command{
			{
				Name: "cmd",
				Flags: []Flag{
					&IntSliceFlag{Name: "p", Value: []int{}, Usage: "set one or more ip addr"},
					&StringSliceFlag{Name: "ip", Value: []string{}, Usage: "set one or more ports to open"},
				},
				Action: func(c *Context) error {
					parsedIntSlice = c.IntSlice("p")
					parsedStringSlice = c.StringSlice("ip")
					return nil
				},
			},
		},
	}

	_ = app.Run([]string{"", "cmd", "-p", "22", "-p", "80", "-ip", "8.8.8.8", "-ip", "8.8.4.4"})

	IntsEquals := func(a, b []int) bool {
		if len(a) != len(b) {
			return false
		}
		for i, v := range a {
			if v != b[i] {
				return false
			}
		}
		return true
	}

	StrsEquals := func(a, b []string) bool {
		if len(a) != len(b) {
			return false
		}
		for i, v := range a {
			if v != b[i] {
				return false
			}
		}
		return true
	}
	expectedIntSlice := []int{22, 80}
	expectedStringSlice := []string{"8.8.8.8", "8.8.4.4"}

	if !IntsEquals(parsedIntSlice, expectedIntSlice) {
		t.Errorf("%v does not match %v", parsedIntSlice, expectedIntSlice)
	}

	if !StrsEquals(parsedStringSlice, expectedStringSlice) {
		t.Errorf("%v does not match %v", parsedStringSlice, expectedStringSlice)
	}
}

func TestApp_ParseSliceFlagsWithMissingValue(t *testing.T) {
	var parsedIntSlice []int
	var parsedStringSlice []string

	app := &App{
		Commands: []*Command{
			{
				Name: "cmd",
				Flags: []Flag{
					&IntSliceFlag{Name: "a", Usage: "set numbers"},
					&StringSliceFlag{Name: "str", Usage: "set strings"},
				},
				Action: func(c *Context) error {
					parsedIntSlice = c.IntSlice("a")
					parsedStringSlice = c.StringSlice("str")
					return nil
				},
			},
		},
	}

	_ = app.Run([]string{"", "cmd", "-a", "2", "-str", "A"})

	expectedIntSlice := []int{2}
	expectedStringSlice := []string{"A"}

	if parsedIntSlice[0] != expectedIntSlice[0] {
		t.Errorf("%v does not match %v", parsedIntSlice[0], expectedIntSlice[0])
	}

	if parsedStringSlice[0] != expectedStringSlice[0] {
		t.Errorf("%v does not match %v", parsedIntSlice[0], expectedIntSlice[0])
	}
}

func TestApp_DefaultStdin(t *testing.T) {
	app := &App{}
	app.setupDefaults()

	if app.Reader != os.Stdin {
		t.Error("Default input reader not set.")
	}
}

func TestApp_DefaultStdout(t *testing.T) {
	app := &App{}
	app.setupDefaults()

	if app.Writer != os.Stdout {
		t.Error("Default output writer not set.")
	}
}

func TestApp_SetStdin(t *testing.T) {
	buf := make([]byte, 12)

	app := &App{
		Name:   "test",
		Reader: strings.NewReader("Hello World!"),
		Action: func(cCtx *Context) error {
			_, err := cCtx.Command.Reader.Read(buf)
			return err
		},
	}

	err := app.Run([]string{"help"})
	if err != nil {
		t.Fatalf("Run error: %s", err)
	}

	if string(buf) != "Hello World!" {
		t.Error("App did not read input from desired reader.")
	}
}

func TestApp_SetStdin_Subcommand(t *testing.T) {
	buf := make([]byte, 12)

	app := &App{
		Name:   "test",
		Reader: strings.NewReader("Hello World!"),
		Commands: []*Command{
			{
				Name: "command",
				Commands: []*Command{
					{
						Name: "subcommand",
						Action: func(cCtx *Context) error {
							_, err := cCtx.Command.Reader.Read(buf)
							return err
						},
					},
				},
			},
		},
	}

	err := app.Run([]string{"test", "command", "subcommand"})
	if err != nil {
		t.Fatalf("Run error: %s", err)
	}

	if string(buf) != "Hello World!" {
		t.Error("App did not read input from desired reader.")
	}
}

func TestApp_SetStdout(t *testing.T) {
	var w bytes.Buffer

	app := &App{
		Name:   "test",
		Writer: &w,
	}

	err := app.Run([]string{"help"})
	if err != nil {
		t.Fatalf("Run error: %s", err)
	}

	if w.Len() == 0 {
		t.Error("App did not write output to desired writer.")
	}
}

func TestApp_BeforeFunc(t *testing.T) {
	counts := &opCounts{}
	beforeError := fmt.Errorf("fail")
	var err error

	app := &App{
		Before: func(c *Context) error {
			counts.Total++
			counts.Before = counts.Total
			s := c.String("opt")
			if s == "fail" {
				return beforeError
			}

			return nil
		},
		Commands: []*Command{
			{
				Name: "sub",
				Action: func(*Context) error {
					counts.Total++
					counts.SubCommand = counts.Total
					return nil
				},
			},
		},
		Flags: []Flag{
			&StringFlag{Name: "opt"},
		},
		Writer: io.Discard,
	}

	// run with the Before() func succeeding
	err = app.Run([]string{"command", "--opt", "succeed", "sub"})

	if err != nil {
		t.Fatalf("Run error: %s", err)
	}

	if counts.Before != 1 {
		t.Errorf("Before() not executed when expected")
	}

	if counts.SubCommand != 2 {
		t.Errorf("Subcommand not executed when expected")
	}

	// reset
	counts = &opCounts{}

	// run with the Before() func failing
	err = app.Run([]string{"command", "--opt", "fail", "sub"})

	// should be the same error produced by the Before func
	if err != beforeError {
		t.Errorf("Run error expected, but not received")
	}

	if counts.Before != 1 {
		t.Errorf("Before() not executed when expected")
	}

	if counts.SubCommand != 0 {
		t.Errorf("Subcommand executed when NOT expected")
	}

	// reset
	counts = &opCounts{}

	afterError := errors.New("fail again")
	app.After = func(_ *Context) error {
		return afterError
	}

	// run with the Before() func failing, wrapped by After()
	err = app.Run([]string{"command", "--opt", "fail", "sub"})

	// should be the same error produced by the Before func
	if _, ok := err.(MultiError); !ok {
		t.Errorf("MultiError expected, but not received")
	}

	if counts.Before != 1 {
		t.Errorf("Before() not executed when expected")
	}

	if counts.SubCommand != 0 {
		t.Errorf("Subcommand executed when NOT expected")
	}
}

func TestApp_BeforeAfterFuncShellCompletion(t *testing.T) {
	counts := &opCounts{}
	var err error

	app := &App{
		EnableShellCompletion: true,
		Before: func(*Context) error {
			counts.Total++
			counts.Before = counts.Total
			return nil
		},
		After: func(*Context) error {
			counts.Total++
			counts.After = counts.Total
			return nil
		},
		Commands: []*Command{
			{
				Name: "sub",
				Action: func(*Context) error {
					counts.Total++
					counts.SubCommand = counts.Total
					return nil
				},
			},
		},
		Flags: []Flag{
			&StringFlag{Name: "opt"},
		},
		Writer: io.Discard,
	}

	// run with the Before() func succeeding
	err = app.Run([]string{"command", "--opt", "succeed", "sub", "--generate-shell-completion"})

	if err != nil {
		t.Fatalf("Run error: %s", err)
	}

	if counts.Before != 0 {
		t.Errorf("Before() executed when not expected")
	}

	if counts.After != 0 {
		t.Errorf("After() executed when not expected")
	}

	if counts.SubCommand != 0 {
		t.Errorf("Subcommand executed more than expected")
	}
}

func TestApp_AfterFunc(t *testing.T) {
	counts := &opCounts{}
	afterError := fmt.Errorf("fail")
	var err error

	app := &App{
		After: func(c *Context) error {
			counts.Total++
			counts.After = counts.Total
			s := c.String("opt")
			if s == "fail" {
				return afterError
			}

			return nil
		},
		Commands: []*Command{
			{
				Name: "sub",
				Action: func(*Context) error {
					counts.Total++
					counts.SubCommand = counts.Total
					return nil
				},
			},
		},
		Flags: []Flag{
			&StringFlag{Name: "opt"},
		},
	}

	// run with the After() func succeeding
	err = app.Run([]string{"command", "--opt", "succeed", "sub"})

	if err != nil {
		t.Fatalf("Run error: %s", err)
	}

	if counts.After != 2 {
		t.Errorf("After() not executed when expected")
	}

	if counts.SubCommand != 1 {
		t.Errorf("Subcommand not executed when expected")
	}

	// reset
	counts = &opCounts{}

	// run with the Before() func failing
	err = app.Run([]string{"command", "--opt", "fail", "sub"})

	// should be the same error produced by the Before func
	if err != afterError {
		t.Errorf("Run error expected, but not received")
	}

	if counts.After != 2 {
		t.Errorf("After() not executed when expected")
	}

	if counts.SubCommand != 1 {
		t.Errorf("Subcommand not executed when expected")
	}

	/*
		reset
	*/
	counts = &opCounts{}
	// reset the flags since they are set previously
	app.Flags = []Flag{
		&StringFlag{Name: "opt"},
	}

	// run with none args
	err = app.Run([]string{"command"})

	// should be the same error produced by the Before func
	if err != nil {
		t.Fatalf("Run error: %s", err)
	}

	if counts.After != 1 {
		t.Errorf("After() not executed when expected")
	}

	if counts.SubCommand != 0 {
		t.Errorf("Subcommand not executed when expected")
	}
}

func TestAppNoHelpFlag(t *testing.T) {
	oldFlag := HelpFlag
	defer func() {
		HelpFlag = oldFlag
	}()

	HelpFlag = nil

	app := &App{Writer: io.Discard}
	err := app.Run([]string{"test", "-h"})

	if err != flag.ErrHelp {
		t.Errorf("expected error about missing help flag, but got: %s (%T)", err, err)
	}
}

func TestRequiredFlagAppRunBehavior(t *testing.T) {
	tdata := []struct {
		testCase        string
		appFlags        []Flag
		appRunInput     []string
		appCommands     []*Command
		expectedAnError bool
	}{
		// assertion: empty input, when a required flag is present, errors
		{
			testCase:        "error_case_empty_input_with_required_flag_on_app",
			appRunInput:     []string{"myCLI"},
			appFlags:        []Flag{&StringFlag{Name: "requiredFlag", Required: true}},
			expectedAnError: true,
		},
		{
			testCase:    "error_case_empty_input_with_required_flag_on_command",
			appRunInput: []string{"myCLI", "myCommand"},
			appCommands: []*Command{{
				Name:  "myCommand",
				Flags: []Flag{&StringFlag{Name: "requiredFlag", Required: true}},
			}},
			expectedAnError: true,
		},
		{
			testCase:    "error_case_empty_input_with_required_flag_on_subcommand",
			appRunInput: []string{"myCLI", "myCommand", "mySubCommand"},
			appCommands: []*Command{{
				Name: "myCommand",
				Commands: []*Command{{
					Name:  "mySubCommand",
					Flags: []Flag{&StringFlag{Name: "requiredFlag", Required: true}},
				}},
			}},
			expectedAnError: true,
		},
		// assertion: inputting --help, when a required flag is present, does not error
		{
			testCase:    "valid_case_help_input_with_required_flag_on_app",
			appRunInput: []string{"myCLI", "--help"},
			appFlags:    []Flag{&StringFlag{Name: "requiredFlag", Required: true}},
		},
		{
			testCase:    "valid_case_help_input_with_required_flag_on_command",
			appRunInput: []string{"myCLI", "myCommand", "--help"},
			appCommands: []*Command{{
				Name:  "myCommand",
				Flags: []Flag{&StringFlag{Name: "requiredFlag", Required: true}},
			}},
		},
		{
			testCase:    "valid_case_help_input_with_required_flag_on_subcommand",
			appRunInput: []string{"myCLI", "myCommand", "mySubCommand", "--help"},
			appCommands: []*Command{{
				Name: "myCommand",
				Commands: []*Command{{
					Name:  "mySubCommand",
					Flags: []Flag{&StringFlag{Name: "requiredFlag", Required: true}},
				}},
			}},
		},
		// assertion: giving optional input, when a required flag is present, errors
		{
			testCase:        "error_case_optional_input_with_required_flag_on_app",
			appRunInput:     []string{"myCLI", "--optional", "cats"},
			appFlags:        []Flag{&StringFlag{Name: "requiredFlag", Required: true}, &StringFlag{Name: "optional"}},
			expectedAnError: true,
		},
		{
			testCase:    "error_case_optional_input_with_required_flag_on_command",
			appRunInput: []string{"myCLI", "myCommand", "--optional", "cats"},
			appCommands: []*Command{{
				Name:  "myCommand",
				Flags: []Flag{&StringFlag{Name: "requiredFlag", Required: true}, &StringFlag{Name: "optional"}},
			}},
			expectedAnError: true,
		},
		{
			testCase:    "error_case_optional_input_with_required_flag_on_subcommand",
			appRunInput: []string{"myCLI", "myCommand", "mySubCommand", "--optional", "cats"},
			appCommands: []*Command{{
				Name: "myCommand",
				Commands: []*Command{{
					Name:  "mySubCommand",
					Flags: []Flag{&StringFlag{Name: "requiredFlag", Required: true}, &StringFlag{Name: "optional"}},
				}},
			}},
			expectedAnError: true,
		},
		// assertion: when a required flag is present, inputting that required flag does not error
		{
			testCase:    "valid_case_required_flag_input_on_app",
			appRunInput: []string{"myCLI", "--requiredFlag", "cats"},
			appFlags:    []Flag{&StringFlag{Name: "requiredFlag", Required: true}},
		},
		{
			testCase:    "valid_case_required_flag_input_on_command",
			appRunInput: []string{"myCLI", "myCommand", "--requiredFlag", "cats"},
			appCommands: []*Command{{
				Name:  "myCommand",
				Flags: []Flag{&StringFlag{Name: "requiredFlag", Required: true}},
			}},
		},
		{
			testCase:    "valid_case_required_flag_input_on_subcommand",
			appRunInput: []string{"myCLI", "myCommand", "mySubCommand", "--requiredFlag", "cats"},
			appCommands: []*Command{{
				Name: "myCommand",
				Commands: []*Command{{
					Name:  "mySubCommand",
					Flags: []Flag{&StringFlag{Name: "requiredFlag", Required: true}},
					Action: func(c *Context) error {
						return nil
					},
				}},
			}},
		},
	}
	for _, test := range tdata {
		t.Run(test.testCase, func(t *testing.T) {
			// setup
			app := newTestApp()
			app.Flags = test.appFlags
			app.Commands = test.appCommands

			// logic under test
			err := app.Run(test.appRunInput)

			// assertions
			if test.expectedAnError && err == nil {
				t.Errorf("expected an error, but there was none")
			}
			if _, ok := err.(requiredFlagsErr); test.expectedAnError && !ok {
				t.Errorf("expected a requiredFlagsErr, but got: %s", err)
			}
			if !test.expectedAnError && err != nil {
				t.Errorf("did not expected an error, but there was one: %s", err)
			}
		})
	}
}

func TestAppHelpPrinter(t *testing.T) {
	oldPrinter := HelpPrinter
	defer func() {
		HelpPrinter = oldPrinter
	}()

	wasCalled := false
	HelpPrinter = func(io.Writer, string, interface{}) {
		wasCalled = true
	}

	app := &App{}
	_ = app.Run([]string{"-h"})

	if wasCalled == false {
		t.Errorf("Help printer expected to be called, but was not")
	}
}

func TestApp_VersionPrinter(t *testing.T) {
	oldPrinter := VersionPrinter
	defer func() {
		VersionPrinter = oldPrinter
	}()

	wasCalled := false
	VersionPrinter = func(*Context) {
		wasCalled = true
	}

	app := &App{}
	ctx := NewContext(app, nil, nil)
	ShowVersion(ctx)

	if wasCalled == false {
		t.Errorf("Version printer expected to be called, but was not")
	}
}

func TestApp_CommandNotFound(t *testing.T) {
	counts := &opCounts{}
	app := &App{
		CommandNotFound: func(*Context, string) {
			counts.Total++
			counts.CommandNotFound = counts.Total
		},
		Commands: []*Command{
			{
				Name: "bar",
				Action: func(*Context) error {
					counts.Total++
					counts.SubCommand = counts.Total
					return nil
				},
			},
		},
	}

	_ = app.Run([]string{"command", "foo"})

	expect(t, counts.CommandNotFound, 1)
	expect(t, counts.SubCommand, 0)
	expect(t, counts.Total, 1)
}

func TestApp_OrderOfOperations(t *testing.T) {
	counts := &opCounts{}

	resetCounts := func() { counts = &opCounts{} }

	app := &App{
		EnableShellCompletion: true,
		ShellComplete: func(*Context) {
			counts.Total++
			counts.ShellComplete = counts.Total
		},
		OnUsageError: func(*Context, error, bool) error {
			counts.Total++
			counts.OnUsageError = counts.Total
			return errors.New("hay OnUsageError")
		},
		Writer: io.Discard,
	}

	beforeNoError := func(*Context) error {
		counts.Total++
		counts.Before = counts.Total
		return nil
	}

	beforeError := func(*Context) error {
		counts.Total++
		counts.Before = counts.Total
		return errors.New("hay Before")
	}

	app.Before = beforeNoError
	app.CommandNotFound = func(*Context, string) {
		counts.Total++
		counts.CommandNotFound = counts.Total
	}

	afterNoError := func(*Context) error {
		counts.Total++
		counts.After = counts.Total
		return nil
	}

	afterError := func(*Context) error {
		counts.Total++
		counts.After = counts.Total
		return errors.New("hay After")
	}

	app.After = afterNoError
	app.Commands = []*Command{
		{
			Name: "bar",
			Action: func(*Context) error {
				counts.Total++
				counts.SubCommand = counts.Total
				return nil
			},
		},
	}

	app.Action = func(*Context) error {
		counts.Total++
		counts.Action = counts.Total
		return nil
	}

	_ = app.Run([]string{"command", "--nope"})
	expect(t, counts.OnUsageError, 1)
	expect(t, counts.Total, 1)

	resetCounts()

	_ = app.Run([]string{"command", fmt.Sprintf("--%s", "generate-shell-completion")})
	expect(t, counts.ShellComplete, 1)
	expect(t, counts.Total, 1)

	resetCounts()

	oldOnUsageError := app.OnUsageError
	app.OnUsageError = nil
	_ = app.Run([]string{"command", "--nope"})
	expect(t, counts.Total, 0)
	app.OnUsageError = oldOnUsageError

	resetCounts()

	_ = app.Run([]string{"command", "foo"})
	expect(t, counts.OnUsageError, 0)
	expect(t, counts.Before, 1)
	expect(t, counts.CommandNotFound, 0)
	expect(t, counts.Action, 2)
	expect(t, counts.After, 3)
	expect(t, counts.Total, 3)

	resetCounts()

	app.Before = beforeError
	_ = app.Run([]string{"command", "bar"})
	expect(t, counts.OnUsageError, 0)
	expect(t, counts.Before, 1)
	expect(t, counts.After, 2)
	expect(t, counts.Total, 2)
	app.Before = beforeNoError

	resetCounts()

	app.After = nil
	_ = app.Run([]string{"command", "bar"})
	expect(t, counts.OnUsageError, 0)
	expect(t, counts.Before, 1)
	expect(t, counts.SubCommand, 2)
	expect(t, counts.Total, 2)
	app.After = afterNoError

	resetCounts()

	app.After = afterError
	err := app.Run([]string{"command", "bar"})
	if err == nil {
		t.Fatalf("expected a non-nil error")
	}
	expect(t, counts.OnUsageError, 0)
	expect(t, counts.Before, 1)
	expect(t, counts.SubCommand, 2)
	expect(t, counts.After, 3)
	expect(t, counts.Total, 3)
	app.After = afterNoError

	resetCounts()

	oldCommands := app.Commands
	app.Commands = nil
	_ = app.Run([]string{"command"})
	expect(t, counts.OnUsageError, 0)
	expect(t, counts.Before, 1)
	expect(t, counts.Action, 2)
	expect(t, counts.After, 3)
	expect(t, counts.Total, 3)
	app.Commands = oldCommands
}

func TestApp_Run_CommandWithSubcommandHasHelpTopic(t *testing.T) {
	subcommandHelpTopics := [][]string{
		{"command", "foo", "--help"},
		{"command", "foo", "-h"},
		{"command", "foo", "help"},
	}

	for _, flagSet := range subcommandHelpTopics {
		t.Run(fmt.Sprintf("checking with flags %v", flagSet), func(t *testing.T) {
			app := &App{}
			buf := new(bytes.Buffer)
			app.Writer = buf

			subCmdBar := &Command{
				Name:  "bar",
				Usage: "does bar things",
			}
			subCmdBaz := &Command{
				Name:  "baz",
				Usage: "does baz things",
			}
			cmd := &Command{
				Name:        "foo",
				Description: "descriptive wall of text about how it does foo things",
				Commands:    []*Command{subCmdBar, subCmdBaz},
				Action:      func(c *Context) error { return nil },
			}

			app.Commands = []*Command{cmd}
			err := app.Run(flagSet)
			if err != nil {
				t.Error(err)
			}

			output := buf.String()

			if strings.Contains(output, "No help topic for") {
				t.Errorf("expect a help topic, got none: \n%q", output)
			}

			for _, shouldContain := range []string{
				cmd.Name, cmd.Description,
				subCmdBar.Name, subCmdBar.Usage,
				subCmdBaz.Name, subCmdBaz.Usage,
			} {
				if !strings.Contains(output, shouldContain) {
					t.Errorf("want help to contain %q, did not: \n%q", shouldContain, output)
				}
			}
		})
	}
}

func TestApp_Run_SubcommandFullPath(t *testing.T) {
	app := &App{}
	buf := new(bytes.Buffer)
	app.Writer = buf
	app.Name = "command"
	subCmd := &Command{
		Name:  "bar",
		Usage: "does bar things",
	}
	cmd := &Command{
		Name:        "foo",
		Description: "foo commands",
		Commands:    []*Command{subCmd},
	}
	app.Commands = []*Command{cmd}

	err := app.Run([]string{"command", "foo", "bar", "--help"})
	if err != nil {
		t.Error(err)
	}

	output := buf.String()
	expected := "command foo bar - does bar things"
	if !strings.Contains(output, expected) {
		t.Errorf("expected %q in output: %s", expected, output)
	}

	expected = "command foo bar [command options] [arguments...]"
	if !strings.Contains(output, expected) {
		t.Errorf("expected %q in output: %s", expected, output)
	}
}

func TestApp_Run_SubcommandHelpName(t *testing.T) {
	app := &App{}
	buf := new(bytes.Buffer)
	app.Writer = buf
	app.Name = "command"
	subCmd := &Command{
		Name:     "bar",
		HelpName: "custom",
		Usage:    "does bar things",
	}
	cmd := &Command{
		Name:        "foo",
		Description: "foo commands",
		Commands:    []*Command{subCmd},
	}
	app.Commands = []*Command{cmd}

	err := app.Run([]string{"command", "foo", "bar", "--help"})
	if err != nil {
		t.Error(err)
	}

	output := buf.String()

	expected := "custom - does bar things"
	if !strings.Contains(output, expected) {
		t.Errorf("expected %q in output: %s", expected, output)
	}

	expected = "custom [command options] [arguments...]"
	if !strings.Contains(output, expected) {
		t.Errorf("expected %q in output: %s", expected, output)
	}
}

func TestApp_Run_CommandHelpName(t *testing.T) {
	app := &App{}
	buf := new(bytes.Buffer)
	app.Writer = buf
	app.Name = "command"
	subCmd := &Command{
		Name:  "bar",
		Usage: "does bar things",
	}
	cmd := &Command{
		Name:        "foo",
		HelpName:    "custom",
		Description: "foo commands",
		Commands:    []*Command{subCmd},
	}
	app.Commands = []*Command{cmd}

	err := app.Run([]string{"command", "foo", "bar", "--help"})
	if err != nil {
		t.Error(err)
	}

	output := buf.String()

	expected := "command custom bar - does bar things"
	if !strings.Contains(output, expected) {
		t.Errorf("expected %q in output: %s", expected, output)
	}

	expected = "command custom bar [command options] [arguments...]"
	if !strings.Contains(output, expected) {
		t.Errorf("expected %q in output: %s", expected, output)
	}
}

func TestApp_Run_CommandSubcommandHelpName(t *testing.T) {
	app := &App{}
	buf := new(bytes.Buffer)
	app.Writer = buf
	app.Name = "base"
	subCmd := &Command{
		Name:     "bar",
		HelpName: "custom",
		Usage:    "does bar things",
	}
	cmd := &Command{
		Name:        "foo",
		Usage:       "foo commands",
		Description: "This is a description",
		Commands:    []*Command{subCmd},
	}
	app.Commands = []*Command{cmd}

	err := app.Run([]string{"command", "foo", "--help"})
	if err != nil {
		t.Error(err)
	}

	output := buf.String()

	expected := "base foo - foo commands"
	if !strings.Contains(output, expected) {
		t.Errorf("expected %q in output: %q", expected, output)
	}

	expected = "DESCRIPTION:\n   This is a description\n"
	if !strings.Contains(output, expected) {
		t.Errorf("expected %q in output: %q", expected, output)
	}

	expected = "base foo command [command options] [arguments...]"
	if !strings.Contains(output, expected) {
		t.Errorf("expected %q in output: %q", expected, output)
	}
}

func TestApp_Run_Help(t *testing.T) {
	tests := []struct {
		helpArguments []string
		hideHelp      bool
		wantContains  string
		wantErr       error
	}{
		{
			helpArguments: []string{"boom", "--help"},
			hideHelp:      false,
			wantContains:  "boom - make an explosive entrance",
		},
		{
			helpArguments: []string{"boom", "-h"},
			hideHelp:      false,
			wantContains:  "boom - make an explosive entrance",
		},
		{
			helpArguments: []string{"boom", "help"},
			hideHelp:      false,
			wantContains:  "boom - make an explosive entrance",
		},
		{
			helpArguments: []string{"boom", "--help"},
			hideHelp:      true,
			wantErr:       fmt.Errorf("flag: help requested"),
		},
		{
			helpArguments: []string{"boom", "-h"},
			hideHelp:      true,
			wantErr:       fmt.Errorf("flag: help requested"),
		},
		{
			helpArguments: []string{"boom", "help"},
			hideHelp:      true,
			wantContains:  "boom I say!",
		},
	}

	for _, tt := range tests {
		t.Run(fmt.Sprintf("checking with arguments %v", tt.helpArguments), func(t *testing.T) {
			buf := new(bytes.Buffer)

			app := &App{
				Name:     "boom",
				Usage:    "make an explosive entrance",
				Writer:   buf,
				HideHelp: tt.hideHelp,
				Action: func(*Context) error {
					buf.WriteString("boom I say!")
					return nil
				},
			}

			err := app.Run(tt.helpArguments)
			if err != nil && tt.wantErr != nil && err.Error() != tt.wantErr.Error() {
				t.Errorf("want err: %s, did note %s\n", tt.wantErr, err)
			}

			output := buf.String()

			if !strings.Contains(output, tt.wantContains) {
				t.Errorf("want help to contain %q, did not: \n%q", "boom - make an explosive entrance", output)
			}
		})
	}
}

func TestApp_Run_Version(t *testing.T) {
	versionArguments := [][]string{{"boom", "--version"}, {"boom", "-v"}}

	for _, args := range versionArguments {
		t.Run(fmt.Sprintf("checking with arguments %v", args), func(t *testing.T) {
			buf := new(bytes.Buffer)

			app := &App{
				Name:    "boom",
				Usage:   "make an explosive entrance",
				Version: "0.1.0",
				Writer:  buf,
				Action: func(*Context) error {
					buf.WriteString("boom I say!")
					return nil
				},
			}

			err := app.Run(args)
			if err != nil {
				t.Error(err)
			}

			output := buf.String()

			if !strings.Contains(output, "0.1.0") {
				t.Errorf("want version to contain %q, did not: \n%q", "0.1.0", output)
			}
		})
	}
}

func TestApp_Run_Categories(t *testing.T) {
	buf := new(bytes.Buffer)

	app := &App{
		Name:     "categories",
		HideHelp: true,
		Commands: []*Command{
			{
				Name:     "command1",
				Category: "1",
			},
			{
				Name:     "command2",
				Category: "1",
			},
			{
				Name:     "command3",
				Category: "2",
			},
		},
		Writer: buf,
	}

	_ = app.Run([]string{"categories"})

	expect := commandCategories([]*commandCategory{
		{
			name: "1",
			commands: []*Command{
				app.Commands[0],
				app.Commands[1],
			},
		},
		{
			name: "2",
			commands: []*Command{
				app.Commands[2],
			},
		},
	})

	if !reflect.DeepEqual(app.categories, &expect) {
		t.Fatalf("expected categories %#v, to equal %#v", app.categories, &expect)
	}

	output := buf.String()

	if !strings.Contains(output, "1:\n     command1") {
		t.Errorf("want buffer to include category %q, did not: \n%q", "1:\n     command1", output)
	}
}

func TestApp_VisibleCategories(t *testing.T) {
	app := &App{
		Name:     "visible-categories",
		HideHelp: true,
		Commands: []*Command{
			{
				Name:     "command1",
				Category: "1",
				HelpName: "foo command1",
				Hidden:   true,
			},
			{
				Name:     "command2",
				Category: "2",
				HelpName: "foo command2",
			},
			{
				Name:     "command3",
				Category: "3",
				HelpName: "foo command3",
			},
		},
	}

	expected := []CommandCategory{
		&commandCategory{
			name: "2",
			commands: []*Command{
				app.Commands[1],
			},
		},
		&commandCategory{
			name: "3",
			commands: []*Command{
				app.Commands[2],
			},
		},
	}

	cCtx := NewContext(app, nil, nil)
	app.setup(cCtx)
	expect(t, expected, app.VisibleCategories())

	app = &App{
		Name:     "visible-categories",
		HideHelp: true,
		Commands: []*Command{
			{
				Name:     "command1",
				Category: "1",
				HelpName: "foo command1",
				Hidden:   true,
			},
			{
				Name:     "command2",
				Category: "2",
				HelpName: "foo command2",
				Hidden:   true,
			},
			{
				Name:     "command3",
				Category: "3",
				HelpName: "foo command3",
			},
		},
	}

	expected = []CommandCategory{
		&commandCategory{
			name: "3",
			commands: []*Command{
				app.Commands[2],
			},
		},
	}

	app.setup(cCtx)
	expect(t, expected, app.VisibleCategories())

	app = &App{
		Name:     "visible-categories",
		HideHelp: true,
		Commands: []*Command{
			{
				Name:     "command1",
				Category: "1",
				HelpName: "foo command1",
				Hidden:   true,
			},
			{
				Name:     "command2",
				Category: "2",
				HelpName: "foo command2",
				Hidden:   true,
			},
			{
				Name:     "command3",
				Category: "3",
				HelpName: "foo command3",
				Hidden:   true,
			},
		},
	}

	app.setup(cCtx)
	expect(t, []CommandCategory{}, app.VisibleCategories())
}

func TestApp_VisibleFlagCategories(t *testing.T) {
	app := &App{
		Flags: []Flag{
			&StringFlag{
				Name: "strd", // no category set
			},
			&Int64Flag{
				Name:     "intd",
				Aliases:  []string{"altd1", "altd2"},
				Category: "cat1",
			},
		},
	}
	app.setupDefaults()
	vfc := app.VisibleFlagCategories()
	if len(vfc) != 1 {
		t.Fatalf("unexpected visible flag categories %+v", vfc)
	}
	if vfc[0].Name() != "cat1" {
		t.Errorf("expected category name cat1 got %s", vfc[0].Name())
	}
	if len(vfc[0].Flags()) != 1 {
		t.Fatalf("expected flag category to have just one flag got %+v", vfc[0].Flags())
	}

	fl := vfc[0].Flags()[0]
	if !reflect.DeepEqual(fl.Names(), []string{"intd", "altd1", "altd2"}) {
		t.Errorf("unexpected flag %+v", fl.Names())
	}
}

func TestApp_Run_DoesNotOverwriteErrorFromBefore(t *testing.T) {
	app := &App{
		Action: func(c *Context) error { return nil },
		Before: func(c *Context) error { return fmt.Errorf("before error") },
		After:  func(c *Context) error { return fmt.Errorf("after error") },
		Writer: io.Discard,
	}

	err := app.Run([]string{"foo"})
	if err == nil {
		t.Fatalf("expected to receive error from Run, got none")
	}

	if !strings.Contains(err.Error(), "before error") {
		t.Errorf("expected text of error from Before method, but got none in \"%v\"", err)
	}
	if !strings.Contains(err.Error(), "after error") {
		t.Errorf("expected text of error from After method, but got none in \"%v\"", err)
	}
}

func TestApp_Run_SubcommandDoesNotOverwriteErrorFromBefore(t *testing.T) {
	app := &App{
		Commands: []*Command{
			{
				Commands: []*Command{
					{
						Name: "sub",
					},
				},
				Name:   "bar",
				Before: func(c *Context) error { return fmt.Errorf("before error") },
				After:  func(c *Context) error { return fmt.Errorf("after error") },
			},
		},
	}

	err := app.Run([]string{"foo", "bar"})
	if err == nil {
		t.Fatalf("expected to receive error from Run, got none")
	}

	if !strings.Contains(err.Error(), "before error") {
		t.Errorf("expected text of error from Before method, but got none in \"%v\"", err)
	}
	if !strings.Contains(err.Error(), "after error") {
		t.Errorf("expected text of error from After method, but got none in \"%v\"", err)
	}
}

func TestApp_OnUsageError_WithWrongFlagValue(t *testing.T) {
	app := &App{
		Flags: []Flag{
			&IntFlag{Name: "flag"},
		},
		OnUsageError: func(_ *Context, err error, isSubcommand bool) error {
			if isSubcommand {
				t.Errorf("Expect no subcommand")
			}
			if !strings.HasPrefix(err.Error(), "invalid value \"wrong\"") {
				t.Errorf("Expect an invalid value error, but got \"%v\"", err)
			}
			return errors.New("intercepted: " + err.Error())
		},
		Commands: []*Command{
			{
				Name: "bar",
			},
		},
	}

	err := app.Run([]string{"foo", "--flag=wrong"})
	if err == nil {
		t.Fatalf("expected to receive error from Run, got none")
	}

	if !strings.HasPrefix(err.Error(), "intercepted: invalid value") {
		t.Errorf("Expect an intercepted error, but got \"%v\"", err)
	}
}

func TestApp_OnUsageError_WithWrongFlagValue_ForSubcommand(t *testing.T) {
	app := &App{
		Flags: []Flag{
			&IntFlag{Name: "flag"},
		},
		OnUsageError: func(_ *Context, err error, isSubcommand bool) error {
			if isSubcommand {
				t.Errorf("Expect subcommand")
			}
			if !strings.HasPrefix(err.Error(), "invalid value \"wrong\"") {
				t.Errorf("Expect an invalid value error, but got \"%v\"", err)
			}
			return errors.New("intercepted: " + err.Error())
		},
		Commands: []*Command{
			{
				Name: "bar",
			},
		},
	}

	err := app.Run([]string{"foo", "--flag=wrong", "bar"})
	if err == nil {
		t.Fatalf("expected to receive error from Run, got none")
	}

	if !strings.HasPrefix(err.Error(), "intercepted: invalid value") {
		t.Errorf("Expect an intercepted error, but got \"%v\"", err)
	}
}

// A custom flag that conforms to the relevant interfaces, but has none of the
// fields that the other flag types do.
type customBoolFlag struct {
	Nombre string
}

// Don't use the normal FlagStringer
func (c *customBoolFlag) String() string {
	return "***" + c.Nombre + "***"
}

func (c *customBoolFlag) Names() []string {
	return []string{c.Nombre}
}

func (c *customBoolFlag) TakesValue() bool {
	return false
}

func (c *customBoolFlag) GetValue() string {
	return "value"
}

func (c *customBoolFlag) GetUsage() string {
	return "usage"
}

func (c *customBoolFlag) Apply(set *flag.FlagSet) error {
	set.String(c.Nombre, c.Nombre, "")
	return nil
}

func (c *customBoolFlag) RunAction(*Context) error {
	return nil
}

func (c *customBoolFlag) IsSet() bool {
	return false
}

func (c *customBoolFlag) IsRequired() bool {
	return false
}

func (c *customBoolFlag) IsVisible() bool {
	return false
}

func (c *customBoolFlag) GetCategory() string {
	return ""
}

func (c *customBoolFlag) GetEnvVars() []string {
	return nil
}

func (c *customBoolFlag) GetDefaultText() string {
	return ""
}

func TestCustomFlagsUnused(t *testing.T) {
	app := &App{
		Flags:  []Flag{&customBoolFlag{"custom"}},
		Writer: io.Discard,
	}

	err := app.Run([]string{"foo"})
	if err != nil {
		t.Errorf("Run returned unexpected error: %v", err)
	}
}

func TestCustomFlagsUsed(t *testing.T) {
	app := &App{
		Flags:  []Flag{&customBoolFlag{"custom"}},
		Writer: io.Discard,
	}

	err := app.Run([]string{"foo", "--custom=bar"})
	if err != nil {
		t.Errorf("Run returned unexpected error: %v", err)
	}
}

func TestCustomHelpVersionFlags(t *testing.T) {
	app := &App{
		Writer: io.Discard,
	}

	// Be sure to reset the global flags
	defer func(helpFlag Flag, versionFlag Flag) {
		HelpFlag = helpFlag.(*BoolFlag)
		VersionFlag = versionFlag.(*BoolFlag)
	}(HelpFlag, VersionFlag)

	HelpFlag = &customBoolFlag{"help-custom"}
	VersionFlag = &customBoolFlag{"version-custom"}

	err := app.Run([]string{"foo", "--help-custom=bar"})
	if err != nil {
		t.Errorf("Run returned unexpected error: %v", err)
	}
}

func TestHandleExitCoder_Default(t *testing.T) {
	app := newTestApp()
	fs, err := flagSet(app.Name, app.Flags)
	if err != nil {
		t.Errorf("error creating FlagSet: %s", err)
	}

	ctx := NewContext(app, fs, nil)
	app.handleExitCoder(ctx, Exit("Default Behavior Error", 42))

	output := fakeErrWriter.String()
	if !strings.Contains(output, "Default") {
		t.Fatalf("Expected Default Behavior from Error Handler but got: %s", output)
	}
}

func TestHandleExitCoder_Custom(t *testing.T) {
	app := newTestApp()
	fs, err := flagSet(app.Name, app.Flags)
	if err != nil {
		t.Errorf("error creating FlagSet: %s", err)
	}

	app.ExitErrHandler = func(_ *Context, _ error) {
		_, _ = fmt.Fprintln(ErrWriter, "I'm a Custom error handler, I print what I want!")
	}

	ctx := NewContext(app, fs, nil)
	app.handleExitCoder(ctx, Exit("Default Behavior Error", 42))

	output := fakeErrWriter.String()
	if !strings.Contains(output, "Custom") {
		t.Fatalf("Expected Custom Behavior from Error Handler but got: %s", output)
	}
}

func TestShellCompletionForIncompleteFlags(t *testing.T) {
	app := &App{
		Flags: []Flag{
			&IntFlag{
				Name: "test-completion",
			},
		},
<<<<<<< HEAD
		EnableBashCompletion: true,
		BashComplete: func(cCtx *Context) {
			for _, command := range cCtx.Command.Commands {
=======
		EnableShellCompletion: true,
		ShellComplete: func(ctx *Context) {
			for _, command := range ctx.App.Commands {
>>>>>>> 5de19df5
				if command.Hidden {
					continue
				}

				for _, name := range command.Names() {
					_, _ = fmt.Fprintln(cCtx.Command.Writer, name)
				}
			}

			for _, fl := range cCtx.Command.Flags {
				for _, name := range fl.Names() {
					if name == BashCompletionFlag.Names()[0] {
						continue
					}

					switch name = strings.TrimSpace(name); len(name) {
					case 0:
					case 1:
						_, _ = fmt.Fprintln(cCtx.Command.Writer, "-"+name)
					default:
						_, _ = fmt.Fprintln(cCtx.Command.Writer, "--"+name)
					}
				}
			}
		},
		Action: func(ctx *Context) error {
			return fmt.Errorf("should not get here")
		},
		Writer: io.Discard,
	}
	err := app.Run([]string{"", "--test-completion", "--" + "generate-shell-completion"})
	if err != nil {
		t.Errorf("app should not return an error: %s", err)
	}
}

func TestWhenExitSubCommandWithCodeThenAppQuitUnexpectedly(t *testing.T) {
	testCode := 104

	app := newTestApp()
	app.Commands = []*Command{
		{
			Name: "cmd",
			Commands: []*Command{
				{
					Name: "subcmd",
					Action: func(c *Context) error {
						return Exit("exit error", testCode)
					},
				},
			},
		},
	}

	// set user function as ExitErrHandler
	var exitCodeFromExitErrHandler int
	app.ExitErrHandler = func(_ *Context, err error) {
		if exitErr, ok := err.(ExitCoder); ok {
			exitCodeFromExitErrHandler = exitErr.ExitCode()
		}
	}

	// keep and restore original OsExiter
	origExiter := OsExiter
	defer func() {
		OsExiter = origExiter
	}()

	// set user function as OsExiter
	var exitCodeFromOsExiter int
	OsExiter = func(exitCode int) {
		exitCodeFromOsExiter = exitCode
	}

	_ = app.Run([]string{
		"myapp",
		"cmd",
		"subcmd",
	})

	if exitCodeFromOsExiter != 0 {
		t.Errorf("exitCodeFromExitErrHandler should not change, but its value is %v", exitCodeFromOsExiter)
	}

	if exitCodeFromExitErrHandler != testCode {
		t.Errorf("exitCodeFromOsExiter value should be %v, but its value is %v", testCode, exitCodeFromExitErrHandler)
	}
}

func newTestApp() *App {
<<<<<<< HEAD
	a := &App{}
	a.Writer = io.Discard
=======
	a := &App{
		Writer: io.Discard,
	}
>>>>>>> 5de19df5
	return a
}

func TestSetupInitializesBothWriters(t *testing.T) {
	a := &App{}

	a.setupDefaults()

	if a.ErrWriter != os.Stderr {
		t.Errorf("expected a.ErrWriter to be os.Stderr")
	}

	if a.Writer != os.Stdout {
		t.Errorf("expected a.Writer to be os.Stdout")
	}
}

func TestSetupInitializesOnlyNilWriters(t *testing.T) {
	wr := &bytes.Buffer{}
	a := &App{
		ErrWriter: wr,
	}

	a.setupDefaults()

	if a.ErrWriter != wr {
		t.Errorf("expected a.ErrWriter to be a *bytes.Buffer instance")
	}

	if a.Writer != os.Stdout {
		t.Errorf("expected a.Writer to be os.Stdout")
	}
}

func resetStreams(c []*Command) {
	for _, sc := range c {
		sc.Reader = nil
		sc.Writer = nil
		sc.ErrWriter = nil
		resetStreams(sc.Commands)
	}
}

func TestFlagAction(t *testing.T) {
	stringFlag := &StringFlag{
		Name: "f_string",
		Action: func(c *Context, v string) error {
			if v == "" {
				return fmt.Errorf("empty string")
			}
<<<<<<< HEAD
			c.Command.Writer.Write([]byte(v + " "))
			return nil
=======
			_, err := c.App.Writer.Write([]byte(v + " "))
			return err
>>>>>>> 5de19df5
		},
	}
	app := &App{
		Name: "app",
		Commands: []*Command{
			{
				Name:   "c1",
				Flags:  []Flag{stringFlag},
				Action: func(ctx *Context) error { return nil },
				Commands: []*Command{
					{
						Name:   "sub1",
						Action: func(ctx *Context) error { return nil },
						Flags:  []Flag{stringFlag},
					},
				},
			},
		},
		Flags: []Flag{
			stringFlag,
			&StringFlag{
				Name: "f_no_action",
			},
			&StringSliceFlag{
				Name: "f_string_slice",
				Action: func(c *Context, v []string) error {
					if v[0] == "err" {
						return fmt.Errorf("error string slice")
					}
<<<<<<< HEAD
					c.Command.Writer.Write([]byte(fmt.Sprintf("%v ", v)))
					return nil
=======
					_, err := c.App.Writer.Write([]byte(fmt.Sprintf("%v ", v)))
					return err
>>>>>>> 5de19df5
				},
			},
			&BoolFlag{
				Name: "f_bool",
				Action: func(c *Context, v bool) error {
					if !v {
						return fmt.Errorf("value is false")
					}
<<<<<<< HEAD
					c.Command.Writer.Write([]byte(fmt.Sprintf("%t ", v)))
					return nil
=======
					_, err := c.App.Writer.Write([]byte(fmt.Sprintf("%t ", v)))
					return err
>>>>>>> 5de19df5
				},
			},
			&DurationFlag{
				Name: "f_duration",
				Action: func(c *Context, v time.Duration) error {
					if v == 0 {
						return fmt.Errorf("empty duration")
					}
<<<<<<< HEAD
					c.Command.Writer.Write([]byte(v.String() + " "))
					return nil
=======
					_, err := c.App.Writer.Write([]byte(v.String() + " "))
					return err
>>>>>>> 5de19df5
				},
			},
			&Float64Flag{
				Name: "f_float64",
				Action: func(c *Context, v float64) error {
					if v < 0 {
						return fmt.Errorf("negative float64")
					}
<<<<<<< HEAD
					c.Command.Writer.Write([]byte(strconv.FormatFloat(v, 'f', -1, 64) + " "))
					return nil
=======
					_, err := c.App.Writer.Write([]byte(strconv.FormatFloat(v, 'f', -1, 64) + " "))
					return err
>>>>>>> 5de19df5
				},
			},
			&Float64SliceFlag{
				Name: "f_float64_slice",
				Action: func(c *Context, v []float64) error {
					if len(v) > 0 && v[0] < 0 {
						return fmt.Errorf("invalid float64 slice")
					}
<<<<<<< HEAD
					c.Command.Writer.Write([]byte(fmt.Sprintf("%v ", v)))
					return nil
=======
					_, err := c.App.Writer.Write([]byte(fmt.Sprintf("%v ", v)))
					return err
>>>>>>> 5de19df5
				},
			},
			&IntFlag{
				Name: "f_int",
				Action: func(c *Context, v int) error {
					if v < 0 {
						return fmt.Errorf("negative int")
					}
<<<<<<< HEAD
					c.Command.Writer.Write([]byte(fmt.Sprintf("%v ", v)))
					return nil
=======
					_, err := c.App.Writer.Write([]byte(fmt.Sprintf("%v ", v)))
					return err
>>>>>>> 5de19df5
				},
			},
			&IntSliceFlag{
				Name: "f_int_slice",
				Action: func(c *Context, v []int) error {
					if len(v) > 0 && v[0] < 0 {
						return fmt.Errorf("invalid int slice")
					}
<<<<<<< HEAD
					c.Command.Writer.Write([]byte(fmt.Sprintf("%v ", v)))
					return nil
=======
					_, err := c.App.Writer.Write([]byte(fmt.Sprintf("%v ", v)))
					return err
>>>>>>> 5de19df5
				},
			},
			&Int64Flag{
				Name: "f_int64",
				Action: func(c *Context, v int64) error {
					if v < 0 {
						return fmt.Errorf("negative int64")
					}
<<<<<<< HEAD
					c.Command.Writer.Write([]byte(fmt.Sprintf("%v ", v)))
					return nil
=======
					_, err := c.App.Writer.Write([]byte(fmt.Sprintf("%v ", v)))
					return err
>>>>>>> 5de19df5
				},
			},
			&Int64SliceFlag{
				Name: "f_int64_slice",
				Action: func(c *Context, v []int64) error {
					if len(v) > 0 && v[0] < 0 {
						return fmt.Errorf("invalid int64 slice")
					}
<<<<<<< HEAD
					c.Command.Writer.Write([]byte(fmt.Sprintf("%v ", v)))
					return nil
=======
					_, err := c.App.Writer.Write([]byte(fmt.Sprintf("%v ", v)))
					return err
>>>>>>> 5de19df5
				},
			},
			&TimestampFlag{
				Name: "f_timestamp",
				Config: TimestampConfig{
					Layout: "2006-01-02 15:04:05",
				},
				Action: func(c *Context, v time.Time) error {
					if v.IsZero() {
						return fmt.Errorf("zero timestamp")
					}
<<<<<<< HEAD
					c.Command.Writer.Write([]byte(v.Format(time.RFC3339) + " "))
					return nil
=======
					_, err := c.App.Writer.Write([]byte(v.Format(time.RFC3339) + " "))
					return err
>>>>>>> 5de19df5
				},
			},
			&UintFlag{
				Name: "f_uint",
				Action: func(c *Context, v uint) error {
					if v == 0 {
						return fmt.Errorf("zero uint")
					}
<<<<<<< HEAD
					c.Command.Writer.Write([]byte(fmt.Sprintf("%v ", v)))
					return nil
=======
					_, err := c.App.Writer.Write([]byte(fmt.Sprintf("%v ", v)))
					return err
>>>>>>> 5de19df5
				},
			},
			&Uint64Flag{
				Name: "f_uint64",
				Action: func(c *Context, v uint64) error {
					if v == 0 {
						return fmt.Errorf("zero uint64")
					}
<<<<<<< HEAD
					c.Command.Writer.Write([]byte(fmt.Sprintf("%v ", v)))
					return nil
=======
					_, err := c.App.Writer.Write([]byte(fmt.Sprintf("%v ", v)))
					return err
				},
			},
			&StringMapFlag{
				Name: "f_string_map",
				Action: func(c *Context, v map[string]string) error {
					if _, ok := v["err"]; ok {
						return fmt.Errorf("error string map")
					}
					_, err := c.App.Writer.Write([]byte(fmt.Sprintf("%v", v)))
					return err
>>>>>>> 5de19df5
				},
			},
		},
		Action: func(ctx *Context) error { return nil },
	}

	tests := []struct {
		name string
		args []string
		err  error
		exp  string
	}{
		{
			name: "flag_string",
			args: []string{"app", "--f_string=string"},
			exp:  "string ",
		},
		{
			name: "flag_string_error",
			args: []string{"app", "--f_string="},
			err:  fmt.Errorf("empty string"),
		},
		{
			name: "flag_string_slice",
			args: []string{"app", "--f_string_slice=s1,s2,s3"},
			exp:  "[s1 s2 s3] ",
		},
		{
			name: "flag_string_slice_error",
			args: []string{"app", "--f_string_slice=err"},
			err:  fmt.Errorf("error string slice"),
		},
		{
			name: "flag_bool",
			args: []string{"app", "--f_bool"},
			exp:  "true ",
		},
		{
			name: "flag_bool_error",
			args: []string{"app", "--f_bool=false"},
			err:  fmt.Errorf("value is false"),
		},
		{
			name: "flag_duration",
			args: []string{"app", "--f_duration=1h30m20s"},
			exp:  "1h30m20s ",
		},
		{
			name: "flag_duration_error",
			args: []string{"app", "--f_duration=0"},
			err:  fmt.Errorf("empty duration"),
		},
		{
			name: "flag_float64",
			args: []string{"app", "--f_float64=3.14159"},
			exp:  "3.14159 ",
		},
		{
			name: "flag_float64_error",
			args: []string{"app", "--f_float64=-1"},
			err:  fmt.Errorf("negative float64"),
		},
		{
			name: "flag_float64_slice",
			args: []string{"app", "--f_float64_slice=1.1,2.2,3.3"},
			exp:  "[1.1 2.2 3.3] ",
		},
		{
			name: "flag_float64_slice_error",
			args: []string{"app", "--f_float64_slice=-1"},
			err:  fmt.Errorf("invalid float64 slice"),
		},
		{
			name: "flag_int",
			args: []string{"app", "--f_int=1"},
			exp:  "1 ",
		},
		{
			name: "flag_int_error",
			args: []string{"app", "--f_int=-1"},
			err:  fmt.Errorf("negative int"),
		},
		{
			name: "flag_int_slice",
			args: []string{"app", "--f_int_slice=1,2,3"},
			exp:  "[1 2 3] ",
		},
		{
			name: "flag_int_slice_error",
			args: []string{"app", "--f_int_slice=-1"},
			err:  fmt.Errorf("invalid int slice"),
		},
		{
			name: "flag_int64",
			args: []string{"app", "--f_int64=1"},
			exp:  "1 ",
		},
		{
			name: "flag_int64_error",
			args: []string{"app", "--f_int64=-1"},
			err:  fmt.Errorf("negative int64"),
		},
		{
			name: "flag_int64_slice",
			args: []string{"app", "--f_int64_slice=1,2,3"},
			exp:  "[1 2 3] ",
		},
		{
			name: "flag_int64_slice",
			args: []string{"app", "--f_int64_slice=-1"},
			err:  fmt.Errorf("invalid int64 slice"),
		},
		{
			name: "flag_timestamp",
			args: []string{"app", "--f_timestamp", "2022-05-01 02:26:20"},
			exp:  "2022-05-01T02:26:20Z ",
		},
		{
			name: "flag_timestamp_error",
			args: []string{"app", "--f_timestamp", "0001-01-01 00:00:00"},
			err:  fmt.Errorf("zero timestamp"),
		},
		{
			name: "flag_uint",
			args: []string{"app", "--f_uint=1"},
			exp:  "1 ",
		},
		{
			name: "flag_uint_error",
			args: []string{"app", "--f_uint=0"},
			err:  fmt.Errorf("zero uint"),
		},
		{
			name: "flag_uint64",
			args: []string{"app", "--f_uint64=1"},
			exp:  "1 ",
		},
		{
			name: "flag_uint64_error",
			args: []string{"app", "--f_uint64=0"},
			err:  fmt.Errorf("zero uint64"),
		},
		{
			name: "flag_no_action",
			args: []string{"app", "--f_no_action="},
			exp:  "",
		},
		{
			name: "command_flag",
			args: []string{"app", "c1", "--f_string=c1"},
			exp:  "c1 ",
		},
		{
			name: "subCommand_flag",
			args: []string{"app", "c1", "sub1", "--f_string=sub1"},
			exp:  "sub1 ",
		},
		{
			name: "mixture",
			args: []string{"app", "--f_string=app", "--f_uint=1", "--f_int_slice=1,2,3", "--f_duration=1h30m20s", "c1", "--f_string=c1", "sub1", "--f_string=sub1"},
			exp:  "app 1h30m20s [1 2 3] 1 c1 sub1 ",
		},
		{
			name: "flag_string_map",
			args: []string{"app", "--f_string_map=s1=s2,s3="},
			exp:  "map[s1:s2 s3:]",
		},
		{
			name: "flag_string_map_error",
			args: []string{"app", "--f_string_map=err="},
			err:  fmt.Errorf("error string map"),
		},
	}

	for _, test := range tests {
		t.Run(test.name, func(t *testing.T) {
			buf := new(bytes.Buffer)
			app.Writer = buf
			resetStreams(app.Commands)
			err := app.Run(test.args)
			if test.err != nil {
				expect(t, err, test.err)
			} else {
				expect(t, err, nil)
				expect(t, buf.String(), test.exp)
			}
		})
	}
}

func TestPersistentFlag(t *testing.T) {

	var topInt, topPersistentInt, subCommandInt, appOverrideInt int
	var appFlag string
	var appOverrideCmdInt int64
	var appSliceFloat64 []float64
	var persistentAppSliceInt []int64

	a := &App{
		Flags: []Flag{
			&StringFlag{
				Name:        "persistentAppFlag",
				Persistent:  true,
				Destination: &appFlag,
			},
			&Int64SliceFlag{
				Name:        "persistentAppSliceFlag",
				Persistent:  true,
				Destination: &persistentAppSliceInt,
			},
			&Float64SliceFlag{
				Name:       "persistentAppFloatSliceFlag",
				Persistent: true,
				Value:      []float64{11.3, 12.5},
			},
			&IntFlag{
				Name:        "persistentAppOverrideFlag",
				Persistent:  true,
				Destination: &appOverrideInt,
			},
		},
		Commands: []*Command{
			{
				Name: "cmd",
				Flags: []Flag{
					&IntFlag{
						Name:        "cmdFlag",
						Destination: &topInt,
					},
					&IntFlag{
						Name:        "cmdPersistentFlag",
						Persistent:  true,
						Destination: &topPersistentInt,
					},
					&Int64Flag{
						Name:        "paof",
						Aliases:     []string{"persistentAppOverrideFlag"},
						Destination: &appOverrideCmdInt,
					},
				},
				Commands: []*Command{
					{
						Name: "subcmd",
						Flags: []Flag{
							&IntFlag{
								Name:        "cmdFlag",
								Destination: &subCommandInt,
							},
						},
						Action: func(ctx *Context) error {
							appSliceFloat64 = ctx.Float64Slice("persistentAppFloatSliceFlag")
							return nil
						},
					},
				},
			},
		},
	}

	err := a.Run([]string{"app",
		"--persistentAppFlag", "hello",
		"--persistentAppSliceFlag", "100",
		"--persistentAppOverrideFlag", "102",
		"cmd",
		"--cmdFlag", "12",
		"--persistentAppSliceFlag", "102",
		"--persistentAppFloatSliceFlag", "102.455",
		"--paof", "105",
		"subcmd",
		"--cmdPersistentFlag", "20",
		"--cmdFlag", "11",
		"--persistentAppFlag", "bar",
		"--persistentAppSliceFlag", "130",
		"--persistentAppFloatSliceFlag", "3.1445",
	})

	if err != nil {
		t.Fatal(err)
	}

	if appFlag != "bar" {
		t.Errorf("Expected 'bar' got %s", appFlag)
	}

	if topInt != 12 {
		t.Errorf("Expected 12 got %d", topInt)
	}

	if topPersistentInt != 20 {
		t.Errorf("Expected 20 got %d", topPersistentInt)
	}

	// this should be changed from app since
	// cmd overrides it
	if appOverrideInt != 102 {
		t.Errorf("Expected 102 got %d", appOverrideInt)
	}

	if subCommandInt != 11 {
		t.Errorf("Expected 11 got %d", subCommandInt)
	}

	if appOverrideCmdInt != 105 {
		t.Errorf("Expected 105 got %d", appOverrideCmdInt)
	}

	expectedInt := []int64{100, 102, 130}
	if !reflect.DeepEqual(persistentAppSliceInt, expectedInt) {
		t.Errorf("Expected %v got %d", expectedInt, persistentAppSliceInt)
	}

	expectedFloat := []float64{102.455, 3.1445}
	if !reflect.DeepEqual(appSliceFloat64, expectedFloat) {
		t.Errorf("Expected %f got %f", expectedFloat, appSliceFloat64)
	}

}

func TestFlagDuplicates(t *testing.T) {

	a := &App{
		Flags: []Flag{
			&StringFlag{
				Name:     "sflag",
				OnlyOnce: true,
			},
			&Int64SliceFlag{
				Name: "isflag",
			},
			&Float64SliceFlag{
				Name:     "fsflag",
				OnlyOnce: true,
			},
			&IntFlag{
				Name: "iflag",
			},
		},
		Action: func(ctx *Context) error {
			return nil
		},
	}

	tests := []struct {
		name        string
		args        []string
		errExpected bool
	}{
		{
			name: "all args present once",
			args: []string{"foo", "--sflag", "hello", "--isflag", "1", "--isflag", "2", "--fsflag", "2.0", "--iflag", "10"},
		},
		{
			name: "duplicate non slice flag(duplicatable)",
			args: []string{"foo", "--sflag", "hello", "--isflag", "1", "--isflag", "2", "--fsflag", "2.0", "--iflag", "10", "--iflag", "20"},
		},
		{
			name:        "duplicate non slice flag(non duplicatable)",
			args:        []string{"foo", "--sflag", "hello", "--isflag", "1", "--isflag", "2", "--fsflag", "2.0", "--iflag", "10", "--sflag", "trip"},
			errExpected: true,
		},
		{
			name:        "duplicate slice flag(non duplicatable)",
			args:        []string{"foo", "--sflag", "hello", "--isflag", "1", "--isflag", "2", "--fsflag", "2.0", "--fsflag", "3.0", "--iflag", "10"},
			errExpected: true,
		},
	}

	for _, test := range tests {
		t.Run(test.name, func(t *testing.T) {
			err := a.Run(test.args)
			if test.errExpected && err == nil {
				t.Error("expected error")
			} else if !test.errExpected && err != nil {
				t.Error(err)
			}
		})
	}
}

func TestShorthandCommand(t *testing.T) {

	af := func(p *int) ActionFunc {
		return func(ctx *Context) error {
			*p = *p + 1
			return nil
		}
	}

	var cmd1, cmd2 int

	a := &App{
		PrefixMatchCommands: true,
		Commands: []*Command{
			{
				Name:    "cthdisd",
				Aliases: []string{"cth"},
				Action:  af(&cmd1),
			},
			{
				Name:    "cthertoop",
				Aliases: []string{"cer"},
				Action:  af(&cmd2),
			},
		},
	}

	err := a.Run([]string{"foo", "cth"})
	if err != nil {
		t.Error(err)
	}

	if cmd1 != 1 && cmd2 != 0 {
		t.Errorf("Expected command1 to be trigerred once but didnt %d %d", cmd1, cmd2)
	}

	cmd1 = 0
	cmd2 = 0

	err = a.Run([]string{"foo", "cthd"})
	if err != nil {
		t.Error(err)
	}

	if cmd1 != 1 && cmd2 != 0 {
		t.Errorf("Expected command1 to be trigerred once but didnt %d %d", cmd1, cmd2)
	}

	cmd1 = 0
	cmd2 = 0

	err = a.Run([]string{"foo", "cthe"})
	if err != nil {
		t.Error(err)
	}

	if cmd1 != 1 && cmd2 != 0 {
		t.Errorf("Expected command1 to be trigerred once but didnt %d %d", cmd1, cmd2)
	}

	cmd1 = 0
	cmd2 = 0

	err = a.Run([]string{"foo", "cthert"})
	if err != nil {
		t.Error(err)
	}

	if cmd1 != 0 && cmd2 != 1 {
		t.Errorf("Expected command1 to be trigerred once but didnt %d %d", cmd1, cmd2)
	}

	cmd1 = 0
	cmd2 = 0

	err = a.Run([]string{"foo", "cthet"})
	if err != nil {
		t.Error(err)
	}

	if cmd1 != 0 && cmd2 != 1 {
		t.Errorf("Expected command1 to be trigerred once but didnt %d %d", cmd1, cmd2)
	}

}<|MERGE_RESOLUTION|>--- conflicted
+++ resolved
@@ -239,19 +239,6 @@
 	os.Setenv("SHELL", "bash")
 	os.Args = []string{"greet", "-", "--generate-shell-completion"}
 
-<<<<<<< HEAD
-	app := &App{}
-	app.Name = "greet"
-	app.EnableBashCompletion = true
-	app.Flags = []Flag{
-		&IntFlag{
-			Name:    "other",
-			Aliases: []string{"o"},
-		},
-		&StringFlag{
-			Name:    "xyz",
-			Aliases: []string{"x"},
-=======
 	app := &App{
 		Name:                  "greet",
 		EnableShellCompletion: true,
@@ -264,7 +251,6 @@
 				Name:    "xyz",
 				Aliases: []string{"x"},
 			},
->>>>>>> 5de19df5
 		},
 	}
 
@@ -282,25 +268,6 @@
 	os.Setenv("SHELL", "bash")
 	os.Args = []string{"greet", "--s", "--generate-shell-completion"}
 
-<<<<<<< HEAD
-	app := &App{}
-	app.Name = "greet"
-	app.EnableBashCompletion = true
-	app.Flags = []Flag{
-		&IntFlag{
-			Name:    "other",
-			Aliases: []string{"o"},
-		},
-		&StringFlag{
-			Name:    "xyz",
-			Aliases: []string{"x"},
-		},
-		&StringFlag{
-			Name: "some-flag,s",
-		},
-		&StringFlag{
-			Name: "similar-flag",
-=======
 	app := &App{
 		Name:                  "greet",
 		EnableShellCompletion: true,
@@ -319,7 +286,6 @@
 			&StringFlag{
 				Name: "similar-flag",
 			},
->>>>>>> 5de19df5
 		},
 	}
 
@@ -333,28 +299,6 @@
 	os.Setenv("SHELL", "bash")
 	os.Args = []string{"greet", "--st", "--generate-shell-completion"}
 
-<<<<<<< HEAD
-	app := &App{}
-	app.Name = "greet"
-	app.EnableBashCompletion = true
-	app.Flags = []Flag{
-		&IntFlag{
-			Name:    "int-flag",
-			Aliases: []string{"i"},
-		},
-		&StringFlag{
-			Name:    "string",
-			Aliases: []string{"s"},
-		},
-		&StringFlag{
-			Name: "string-flag-2",
-		},
-		&StringFlag{
-			Name: "similar-flag",
-		},
-		&StringFlag{
-			Name: "some-flag",
-=======
 	app := &App{
 		Name:                  "greet",
 		EnableShellCompletion: true,
@@ -376,7 +320,6 @@
 			&StringFlag{
 				Name: "some-flag",
 			},
->>>>>>> 5de19df5
 		},
 	}
 
@@ -429,28 +372,6 @@
 	os.Args = []string{"greet", "--generate-shell-completion"}
 	_ = os.Setenv("SHELL", "/usr/bin/zsh")
 
-<<<<<<< HEAD
-	app := &App{}
-	app.Name = "greet"
-	app.EnableBashCompletion = true
-	app.Commands = []*Command{
-		{
-			Name:        "describeit",
-			Aliases:     []string{"d"},
-			Usage:       "use it to see a description",
-			Description: "This is how we describe describeit the function",
-			Action: func(*Context) error {
-				fmt.Printf("i like to describe things")
-				return nil
-			},
-		}, {
-			Name:        "next",
-			Usage:       "next example",
-			Description: "more stuff to see when generating bash completion",
-			Action: func(*Context) error {
-				fmt.Printf("the next example")
-				return nil
-=======
 	app := &App{
 		Name:                  "greet",
 		EnableShellCompletion: true,
@@ -472,7 +393,6 @@
 					fmt.Printf("the next example")
 					return nil
 				},
->>>>>>> 5de19df5
 			},
 		},
 	}
@@ -495,15 +415,6 @@
 		"--int64Sclice", "13,14", "--int64Sclice", "15,16",
 		"--intSclice", "13,14", "--intSclice", "15,16",
 	}
-<<<<<<< HEAD
-	app := &App{}
-	app.Name = "multi_values"
-	app.Flags = []Flag{
-		&StringSliceFlag{Name: "stringSclice"},
-		&Float64SliceFlag{Name: "float64Sclice"},
-		&Int64SliceFlag{Name: "int64Sclice"},
-		&IntSliceFlag{Name: "intSclice"},
-=======
 	app := &App{
 		Name: "multi_values",
 		Flags: []Flag{
@@ -512,7 +423,6 @@
 			&Int64SliceFlag{Name: "int64Sclice"},
 			&IntSliceFlag{Name: "intSclice"},
 		},
->>>>>>> 5de19df5
 	}
 	app.Action = func(ctx *Context) error {
 		for i, v := range ctx.FlagNames() {
@@ -2725,15 +2635,9 @@
 				Name: "test-completion",
 			},
 		},
-<<<<<<< HEAD
-		EnableBashCompletion: true,
-		BashComplete: func(cCtx *Context) {
-			for _, command := range cCtx.Command.Commands {
-=======
 		EnableShellCompletion: true,
 		ShellComplete: func(ctx *Context) {
 			for _, command := range ctx.App.Commands {
->>>>>>> 5de19df5
 				if command.Hidden {
 					continue
 				}
@@ -2824,14 +2728,9 @@
 }
 
 func newTestApp() *App {
-<<<<<<< HEAD
-	a := &App{}
-	a.Writer = io.Discard
-=======
 	a := &App{
 		Writer: io.Discard,
 	}
->>>>>>> 5de19df5
 	return a
 }
 
@@ -2882,13 +2781,8 @@
 			if v == "" {
 				return fmt.Errorf("empty string")
 			}
-<<<<<<< HEAD
-			c.Command.Writer.Write([]byte(v + " "))
-			return nil
-=======
-			_, err := c.App.Writer.Write([]byte(v + " "))
+			_, err := c.Command.Writer.Write([]byte(v + " "))
 			return err
->>>>>>> 5de19df5
 		},
 	}
 	app := &App{
@@ -2918,13 +2812,8 @@
 					if v[0] == "err" {
 						return fmt.Errorf("error string slice")
 					}
-<<<<<<< HEAD
-					c.Command.Writer.Write([]byte(fmt.Sprintf("%v ", v)))
-					return nil
-=======
-					_, err := c.App.Writer.Write([]byte(fmt.Sprintf("%v ", v)))
+					_, err := c.Command.Writer.Write([]byte(fmt.Sprintf("%v ", v)))
 					return err
->>>>>>> 5de19df5
 				},
 			},
 			&BoolFlag{
@@ -2933,13 +2822,8 @@
 					if !v {
 						return fmt.Errorf("value is false")
 					}
-<<<<<<< HEAD
-					c.Command.Writer.Write([]byte(fmt.Sprintf("%t ", v)))
-					return nil
-=======
-					_, err := c.App.Writer.Write([]byte(fmt.Sprintf("%t ", v)))
+					_, err := c.Command.Writer.Write([]byte(fmt.Sprintf("%t ", v)))
 					return err
->>>>>>> 5de19df5
 				},
 			},
 			&DurationFlag{
@@ -2948,13 +2832,8 @@
 					if v == 0 {
 						return fmt.Errorf("empty duration")
 					}
-<<<<<<< HEAD
-					c.Command.Writer.Write([]byte(v.String() + " "))
-					return nil
-=======
-					_, err := c.App.Writer.Write([]byte(v.String() + " "))
+					_, err := c.Command.Writer.Write([]byte(v.String() + " "))
 					return err
->>>>>>> 5de19df5
 				},
 			},
 			&Float64Flag{
@@ -2963,13 +2842,8 @@
 					if v < 0 {
 						return fmt.Errorf("negative float64")
 					}
-<<<<<<< HEAD
-					c.Command.Writer.Write([]byte(strconv.FormatFloat(v, 'f', -1, 64) + " "))
-					return nil
-=======
-					_, err := c.App.Writer.Write([]byte(strconv.FormatFloat(v, 'f', -1, 64) + " "))
+					_, err := c.Command.Writer.Write([]byte(strconv.FormatFloat(v, 'f', -1, 64) + " "))
 					return err
->>>>>>> 5de19df5
 				},
 			},
 			&Float64SliceFlag{
@@ -2978,13 +2852,8 @@
 					if len(v) > 0 && v[0] < 0 {
 						return fmt.Errorf("invalid float64 slice")
 					}
-<<<<<<< HEAD
-					c.Command.Writer.Write([]byte(fmt.Sprintf("%v ", v)))
-					return nil
-=======
-					_, err := c.App.Writer.Write([]byte(fmt.Sprintf("%v ", v)))
+					_, err := c.Command.Writer.Write([]byte(fmt.Sprintf("%v ", v)))
 					return err
->>>>>>> 5de19df5
 				},
 			},
 			&IntFlag{
@@ -2993,13 +2862,8 @@
 					if v < 0 {
 						return fmt.Errorf("negative int")
 					}
-<<<<<<< HEAD
-					c.Command.Writer.Write([]byte(fmt.Sprintf("%v ", v)))
-					return nil
-=======
-					_, err := c.App.Writer.Write([]byte(fmt.Sprintf("%v ", v)))
+					_, err := c.Command.Writer.Write([]byte(fmt.Sprintf("%v ", v)))
 					return err
->>>>>>> 5de19df5
 				},
 			},
 			&IntSliceFlag{
@@ -3008,13 +2872,8 @@
 					if len(v) > 0 && v[0] < 0 {
 						return fmt.Errorf("invalid int slice")
 					}
-<<<<<<< HEAD
-					c.Command.Writer.Write([]byte(fmt.Sprintf("%v ", v)))
-					return nil
-=======
-					_, err := c.App.Writer.Write([]byte(fmt.Sprintf("%v ", v)))
+					_, err := c.Command.Writer.Write([]byte(fmt.Sprintf("%v ", v)))
 					return err
->>>>>>> 5de19df5
 				},
 			},
 			&Int64Flag{
@@ -3023,13 +2882,8 @@
 					if v < 0 {
 						return fmt.Errorf("negative int64")
 					}
-<<<<<<< HEAD
-					c.Command.Writer.Write([]byte(fmt.Sprintf("%v ", v)))
-					return nil
-=======
-					_, err := c.App.Writer.Write([]byte(fmt.Sprintf("%v ", v)))
+					_, err := c.Command.Writer.Write([]byte(fmt.Sprintf("%v ", v)))
 					return err
->>>>>>> 5de19df5
 				},
 			},
 			&Int64SliceFlag{
@@ -3038,13 +2892,8 @@
 					if len(v) > 0 && v[0] < 0 {
 						return fmt.Errorf("invalid int64 slice")
 					}
-<<<<<<< HEAD
-					c.Command.Writer.Write([]byte(fmt.Sprintf("%v ", v)))
-					return nil
-=======
-					_, err := c.App.Writer.Write([]byte(fmt.Sprintf("%v ", v)))
+					_, err := c.Command.Writer.Write([]byte(fmt.Sprintf("%v ", v)))
 					return err
->>>>>>> 5de19df5
 				},
 			},
 			&TimestampFlag{
@@ -3056,13 +2905,8 @@
 					if v.IsZero() {
 						return fmt.Errorf("zero timestamp")
 					}
-<<<<<<< HEAD
-					c.Command.Writer.Write([]byte(v.Format(time.RFC3339) + " "))
-					return nil
-=======
-					_, err := c.App.Writer.Write([]byte(v.Format(time.RFC3339) + " "))
+					_, err := c.Command.Writer.Write([]byte(v.Format(time.RFC3339) + " "))
 					return err
->>>>>>> 5de19df5
 				},
 			},
 			&UintFlag{
@@ -3071,13 +2915,8 @@
 					if v == 0 {
 						return fmt.Errorf("zero uint")
 					}
-<<<<<<< HEAD
-					c.Command.Writer.Write([]byte(fmt.Sprintf("%v ", v)))
-					return nil
-=======
-					_, err := c.App.Writer.Write([]byte(fmt.Sprintf("%v ", v)))
+					_, err := c.Command.Writer.Write([]byte(fmt.Sprintf("%v ", v)))
 					return err
->>>>>>> 5de19df5
 				},
 			},
 			&Uint64Flag{
@@ -3086,11 +2925,7 @@
 					if v == 0 {
 						return fmt.Errorf("zero uint64")
 					}
-<<<<<<< HEAD
-					c.Command.Writer.Write([]byte(fmt.Sprintf("%v ", v)))
-					return nil
-=======
-					_, err := c.App.Writer.Write([]byte(fmt.Sprintf("%v ", v)))
+					_, err := c.Command.Writer.Write([]byte(fmt.Sprintf("%v ", v)))
 					return err
 				},
 			},
@@ -3100,9 +2935,8 @@
 					if _, ok := v["err"]; ok {
 						return fmt.Errorf("error string map")
 					}
-					_, err := c.App.Writer.Write([]byte(fmt.Sprintf("%v", v)))
+					_, err := c.Command.Writer.Write([]byte(fmt.Sprintf("%v", v)))
 					return err
->>>>>>> 5de19df5
 				},
 			},
 		},
