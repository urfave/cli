--- conflicted
+++ resolved
@@ -22,11 +22,7 @@
 	app.Flags = []Flag{
 		StringFlag{Name: "name", Value: "bob", Usage: "a name to say"},
 	}
-<<<<<<< HEAD
-	app.Action = func(c *Context) {
-=======
-	app.Action = func(c *cli.Context) int {
->>>>>>> 1510d7e7
+	app.Action = func(c *Context) int {
 		fmt.Printf("Hello %v\n", c.String("name"))
 		return 0
 	}
@@ -63,11 +59,7 @@
 							Usage: "Name of the person to greet",
 						},
 					},
-<<<<<<< HEAD
-					Action: func(c *Context) {
-=======
-					Action: func(c *cli.Context) int {
->>>>>>> 1510d7e7
+					Action: func(c *Context) int {
 						fmt.Println("Hello,", c.String("name"))
 						return 0
 					},
@@ -96,11 +88,7 @@
 			Aliases:     []string{"d"},
 			Usage:       "use it to see a description",
 			Description: "This is how we describe describeit the function",
-<<<<<<< HEAD
-			Action: func(c *Context) {
-=======
-			Action: func(c *cli.Context) int {
->>>>>>> 1510d7e7
+			Action: func(c *Context) int {
 				fmt.Printf("i like to describe things")
 				return 0
 			},
@@ -131,11 +119,7 @@
 			Aliases:     []string{"d"},
 			Usage:       "use it to see a description",
 			Description: "This is how we describe describeit the function",
-<<<<<<< HEAD
-			Action: func(c *Context) {
-=======
-			Action: func(c *cli.Context) int {
->>>>>>> 1510d7e7
+			Action: func(c *Context) int {
 				fmt.Printf("i like to describe things")
 				return 0
 			},
@@ -143,11 +127,7 @@
 			Name:        "next",
 			Usage:       "next example",
 			Description: "more stuff to see when generating bash completion",
-<<<<<<< HEAD
-			Action: func(c *Context) {
-=======
-			Action: func(c *cli.Context) int {
->>>>>>> 1510d7e7
+			Action: func(c *Context) int {
 				fmt.Printf("the next example")
 				return 0
 			},
@@ -166,13 +146,8 @@
 func TestApp_Run(t *testing.T) {
 	s := ""
 
-<<<<<<< HEAD
-	app := NewApp()
-	app.Action = func(c *Context) {
-=======
-	app := cli.NewApp()
-	app.Action = func(c *cli.Context) int {
->>>>>>> 1510d7e7
+	app := NewApp()
+	app.Action = func(c *Context) int {
 		s = s + c.Args().First()
 		return 0
 	}
@@ -221,11 +196,7 @@
 		Flags: []Flag{
 			StringFlag{Name: "option", Value: "", Usage: "some option"},
 		},
-<<<<<<< HEAD
-		Action: func(c *Context) {
-=======
-		Action: func(c *cli.Context) int {
->>>>>>> 1510d7e7
+		Action: func(c *Context) int {
 			parsedOption = c.String("option")
 			firstArg = c.Args().First()
 			return 0
@@ -246,11 +217,7 @@
 	a.Commands = []Command{
 		{
 			Name: "foo",
-<<<<<<< HEAD
-			Action: func(c *Context) {
-=======
-			Action: func(c *cli.Context) int {
->>>>>>> 1510d7e7
+			Action: func(c *Context) int {
 				context = c
 				return 0
 			},
@@ -261,11 +228,7 @@
 					Usage: "language for the greeting",
 				},
 			},
-<<<<<<< HEAD
-			Before: func(_ *Context) error { return nil },
-=======
-			Before: func(_ *cli.Context) (int, error) { return 0, nil },
->>>>>>> 1510d7e7
+			Before: func(_ *Context) (int, error) { return 0, nil },
 		},
 	}
 	a.Run([]string{"", "foo", "--lang", "spanish", "abcd"})
@@ -284,11 +247,7 @@
 		Flags: []Flag{
 			StringFlag{Name: "option", Value: "", Usage: "some option"},
 		},
-<<<<<<< HEAD
-		Action: func(c *Context) {
-=======
-		Action: func(c *cli.Context) int {
->>>>>>> 1510d7e7
+		Action: func(c *Context) int {
 			parsedOption = c.String("option")
 			args = c.Args()
 			return 0
@@ -310,8 +269,9 @@
 	app := NewApp()
 	command := Command{
 		Name: "cmd",
-		Action: func(c *Context) {
+		Action: func(c *Context) int {
 			args = c.Args()
+			return 0
 		},
 	}
 	app.Commands = []Command{command}
@@ -328,11 +288,7 @@
 	app := NewApp()
 	command := Command{
 		Name: "cmd",
-<<<<<<< HEAD
-		Action: func(c *Context) {
-=======
-		Action: func(c *cli.Context) int {
->>>>>>> 1510d7e7
+		Action: func(c *Context) int {
 			args = c.Args()
 			return 0
 		},
@@ -353,11 +309,7 @@
 	app.Flags = []Flag{
 		Float64Flag{Name: "height", Value: 1.5, Usage: "Set the height, in meters"},
 	}
-<<<<<<< HEAD
-	app.Action = func(c *Context) {
-=======
-	app.Action = func(c *cli.Context) int {
->>>>>>> 1510d7e7
+	app.Action = func(c *Context) int {
 		meters = c.Float64("height")
 		return 0
 	}
@@ -378,11 +330,7 @@
 			IntSliceFlag{Name: "p", Value: &IntSlice{}, Usage: "set one or more ip addr"},
 			StringSliceFlag{Name: "ip", Value: &StringSlice{}, Usage: "set one or more ports to open"},
 		},
-<<<<<<< HEAD
-		Action: func(c *Context) {
-=======
-		Action: func(c *cli.Context) int {
->>>>>>> 1510d7e7
+		Action: func(c *Context) int {
 			parsedIntSlice = c.IntSlice("p")
 			parsedStringSlice = c.StringSlice("ip")
 			parsedOption = c.String("option")
@@ -440,11 +388,7 @@
 			IntSliceFlag{Name: "a", Usage: "set numbers"},
 			StringSliceFlag{Name: "str", Usage: "set strings"},
 		},
-<<<<<<< HEAD
-		Action: func(c *Context) {
-=======
-		Action: func(c *cli.Context) int {
->>>>>>> 1510d7e7
+		Action: func(c *Context) int {
 			parsedIntSlice = c.IntSlice("a")
 			parsedStringSlice = c.StringSlice("str")
 			return 0
@@ -517,30 +461,22 @@
 
 	app := NewApp()
 
-<<<<<<< HEAD
-	app.Before = func(c *Context) error {
-=======
-	app.Before = func(c *cli.Context) (int, error) {
->>>>>>> 1510d7e7
+	app.Before = func(c *Context) (int, error) {
 		beforeRun = true
 		s := c.String("opt")
 		if s == "fail" {
-			return 1, beforeError
-		}
-
-		return 0, nil
+			return DefaultErrorExitCode, beforeError
+		}
+
+		return DefaultSuccessExitCode, nil
 	}
 
 	app.Commands = []Command{
 		Command{
 			Name: "sub",
-<<<<<<< HEAD
-			Action: func(c *Context) {
-=======
-			Action: func(c *cli.Context) int {
->>>>>>> 1510d7e7
+			Action: func(c *Context) int {
 				subcommandRun = true
-				return 0
+				return DefaultSuccessExitCode
 			},
 		},
 	}
@@ -564,8 +500,8 @@
 		t.Errorf("Subcommand not executed when expected")
 	}
 
-	if ec != 0 {
-		t.Errorf("Expected exit code to be %d but got %d", 0, ec)
+	if ec != DefaultSuccessExitCode {
+		t.Errorf("Expected exit code to be %d but got %d", DefaultSuccessExitCode, ec)
 	}
 
 	// reset
@@ -587,8 +523,8 @@
 		t.Errorf("Subcommand executed when NOT expected")
 	}
 
-	if ec != 1 {
-		t.Errorf("Expected exit code to be %d but got %d", 1, ec)
+	if ec != DefaultErrorExitCode {
+		t.Errorf("Expected exit code to be %d but got %d", DefaultErrorExitCode, ec)
 	}
 }
 
@@ -599,30 +535,22 @@
 
 	app := NewApp()
 
-<<<<<<< HEAD
-	app.After = func(c *Context) error {
-=======
-	app.After = func(c *cli.Context) (int, error) {
->>>>>>> 1510d7e7
+	app.After = func(c *Context) (int, error) {
 		afterRun = true
 		s := c.String("opt")
 		if s == "fail" {
-			return 1, afterError
-		}
-
-		return 0, nil
+			return DefaultErrorExitCode, afterError
+		}
+
+		return DefaultSuccessExitCode, nil
 	}
 
 	app.Commands = []Command{
 		Command{
 			Name: "sub",
-<<<<<<< HEAD
-			Action: func(c *Context) {
-=======
-			Action: func(c *cli.Context) int {
->>>>>>> 1510d7e7
+			Action: func(c *Context) int {
 				subcommandRun = true
-				return 0
+				return DefaultSuccessExitCode
 			},
 		},
 	}
@@ -646,8 +574,8 @@
 		t.Errorf("Subcommand not executed when expected")
 	}
 
-	if ec != 0 {
-		t.Errorf("Expected exit code to be %d but got %d", 0, ec)
+	if ec != DefaultSuccessExitCode {
+		t.Errorf("Expected exit code to be %d but got %d", DefaultSuccessExitCode, ec)
 	}
 
 	// reset
@@ -669,8 +597,8 @@
 		t.Errorf("Subcommand not executed when expected")
 	}
 
-	if ec != 1 {
-		t.Errorf("Expected exit code to be %d but got %d", 1, ec)
+	if ec != DefaultErrorExitCode {
+		t.Errorf("Expected exit code to be %d but got %d", DefaultErrorExitCode, ec)
 	}
 }
 
@@ -682,14 +610,9 @@
 
 	HelpFlag = BoolFlag{}
 
-<<<<<<< HEAD
 	app := NewApp()
 	app.Writer = ioutil.Discard
-	err := app.Run([]string{"test", "-h"})
-=======
-	app := cli.NewApp()
 	_, err := app.Run([]string{"test", "-h"})
->>>>>>> 1510d7e7
 
 	if err != flag.ErrHelp {
 		t.Errorf("expected error about missing help flag, but got: %s (%T)", err, err)
@@ -746,11 +669,7 @@
 	app.Commands = []Command{
 		Command{
 			Name: "bar",
-<<<<<<< HEAD
-			Action: func(c *Context) {
-=======
-			Action: func(c *cli.Context) int {
->>>>>>> 1510d7e7
+			Action: func(c *Context) int {
 				subcommandRun = true
 				return 0
 			},
@@ -770,11 +689,7 @@
 	app.Flags = []Flag{
 		StringFlag{Name: "global, g", Usage: "global"},
 	}
-<<<<<<< HEAD
-	app.Action = func(c *Context) {
-=======
-	app.Action = func(c *cli.Context) int {
->>>>>>> 1510d7e7
+	app.Action = func(c *Context) int {
 		globalFlag = c.GlobalString("global")
 		globalFlagSet = c.GlobalIsSet("global")
 		return 0
@@ -803,11 +718,7 @@
 			Subcommands: []Command{
 				{
 					Name: "bar",
-<<<<<<< HEAD
-					Action: func(c *Context) {
-=======
-					Action: func(c *cli.Context) int {
->>>>>>> 1510d7e7
+					Action: func(c *Context) int {
 						if c.GlobalBool("debug") {
 							subcommandRun = true
 						}
@@ -855,13 +766,8 @@
 			Subcommands: []Command{subCmdBar, subCmdBaz},
 		}
 
-<<<<<<< HEAD
 		app.Commands = []Command{cmd}
-		err := app.Run(flagSet)
-=======
-		app.Commands = []cli.Command{cmd}
 		_, err := app.Run(flagSet)
->>>>>>> 1510d7e7
 
 		if err != nil {
 			t.Error(err)
@@ -902,7 +808,7 @@
 	}
 	app.Commands = []Command{cmd}
 
-	err := app.Run([]string{"command", "foo", "bar", "--help"})
+	_, err := app.Run([]string{"command", "foo", "bar", "--help"})
 	if err != nil {
 		t.Error(err)
 	}
@@ -933,7 +839,7 @@
 	}
 	app.Commands = []Command{cmd}
 
-	err := app.Run([]string{"command", "foo", "bar", "--help"})
+	_, err := app.Run([]string{"command", "foo", "bar", "--help"})
 	if err != nil {
 		t.Error(err)
 	}
@@ -995,7 +901,7 @@
 	}
 	app.Commands = []Command{cmd}
 
-	err := app.Run([]string{"command", "foo", "--help"})
+	_, err := app.Run([]string{"command", "foo", "--help"})
 	if err != nil {
 		t.Error(err)
 	}
@@ -1021,11 +927,7 @@
 		app.Name = "boom"
 		app.Usage = "make an explosive entrance"
 		app.Writer = buf
-<<<<<<< HEAD
-		app.Action = func(c *Context) {
-=======
-		app.Action = func(c *cli.Context) int {
->>>>>>> 1510d7e7
+		app.Action = func(c *Context) int {
 			buf.WriteString("boom I say!")
 			return 0
 		}
@@ -1057,11 +959,7 @@
 		app.Usage = "make an explosive entrance"
 		app.Version = "0.1.0"
 		app.Writer = buf
-<<<<<<< HEAD
-		app.Action = func(c *Context) {
-=======
-		app.Action = func(c *cli.Context) int {
->>>>>>> 1510d7e7
+		app.Action = func(c *Context) int {
 			buf.WriteString("boom I say!")
 			return 0
 		}
@@ -1130,17 +1028,10 @@
 }
 
 func TestApp_Run_DoesNotOverwriteErrorFromBefore(t *testing.T) {
-<<<<<<< HEAD
-	app := NewApp()
-	app.Action = func(c *Context) {}
-	app.Before = func(c *Context) error { return fmt.Errorf("before error") }
-	app.After = func(c *Context) error { return fmt.Errorf("after error") }
-=======
-	app := cli.NewApp()
-	app.Action = func(c *cli.Context) int { return 0 }
-	app.Before = func(c *cli.Context) (int, error) { return 1, fmt.Errorf("before error") }
-	app.After = func(c *cli.Context) (int, error) { return 2, fmt.Errorf("after error") }
->>>>>>> 1510d7e7
+	app := NewApp()
+	app.Action = func(c *Context) int { return 0 }
+	app.Before = func(c *Context) (int, error) { return 1, fmt.Errorf("before error") }
+	app.After = func(c *Context) (int, error) { return 2, fmt.Errorf("after error") }
 
 	ec, err := app.Run([]string{"foo"})
 	if err == nil {
@@ -1169,13 +1060,8 @@
 				},
 			},
 			Name:   "bar",
-<<<<<<< HEAD
-			Before: func(c *Context) error { return fmt.Errorf("before error") },
-			After:  func(c *Context) error { return fmt.Errorf("after error") },
-=======
-			Before: func(c *cli.Context) (int, error) { return 1, fmt.Errorf("before error") },
-			After:  func(c *cli.Context) (int, error) { return 2, fmt.Errorf("after error") },
->>>>>>> 1510d7e7
+			Before: func(c *Context) (int, error) { return 1, fmt.Errorf("before error") },
+			After:  func(c *Context) (int, error) { return 2, fmt.Errorf("after error") },
 		},
 	}
 
@@ -1190,7 +1076,10 @@
 	if !strings.Contains(err.Error(), "after error") {
 		t.Errorf("expected text of error from After method, but got none in \"%v\"", err)
 	}
-<<<<<<< HEAD
+
+	if ec != 2 {
+		t.Errorf("Expected exit code to be %d but got %d", 2, ec)
+	}
 }
 
 func TestApp_OnUsageError_WithWrongFlagValue(t *testing.T) {
@@ -1213,7 +1102,7 @@
 		},
 	}
 
-	err := app.Run([]string{"foo", "--flag=wrong"})
+	_, err := app.Run([]string{"foo", "--flag=wrong"})
 	if err == nil {
 		t.Fatalf("expected to receive error from Run, got none")
 	}
@@ -1243,17 +1132,12 @@
 		},
 	}
 
-	err := app.Run([]string{"foo", "--flag=wrong", "bar"})
+	_, err := app.Run([]string{"foo", "--flag=wrong", "bar"})
 	if err == nil {
 		t.Fatalf("expected to receive error from Run, got none")
 	}
 
 	if !strings.HasPrefix(err.Error(), "intercepted: invalid value") {
 		t.Errorf("Expect an intercepted error, but got \"%v\"", err)
-=======
-
-	if ec != 2 {
-		t.Errorf("Expected exit code to be %d but got %d", 2, ec)
->>>>>>> 1510d7e7
 	}
 }