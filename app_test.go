package cli

import (
	"bytes"
	"errors"
	"flag"
	"fmt"
	"io"
	"io/ioutil"
	"os"
	"reflect"
	"strings"
	"testing"
)

type opCounts struct {
	Total, BashComplete, OnUsageError, Before, CommandNotFound, Action, After, SubCommand int
}

func ExampleApp_Run() {
	// set args for examples sake
	os.Args = []string{"greet", "--name", "Jeremy"}

	app := &App{
		Name: "greet",
		Flags: []Flag{
			&StringFlag{Name: "name", Value: "bob", Usage: "a name to say"},
		},
		Action: func(c *Context) error {
			fmt.Printf("Hello %v\n", c.String("name"))
			return nil
		},
		UsageText: "app [first_arg] [second_arg]",
		Authors:   []*Author{{Name: "Oliver Allen", Email: "oliver@toyshop.example.com"}},
	}

	app.Run(os.Args)
	// Output:
	// Hello Jeremy
}

func ExampleApp_Run_subcommand() {
	// set args for examples sake
	os.Args = []string{"say", "hi", "english", "--name", "Jeremy"}
	app := &App{
		Name: "say",
		Commands: []*Command{
			{
				Name:        "hello",
				Aliases:     []string{"hi"},
				Usage:       "use it to see a description",
				Description: "This is how we describe hello the function",
				Subcommands: []*Command{
					{
						Name:        "english",
						Aliases:     []string{"en"},
						Usage:       "sends a greeting in english",
						Description: "greets someone in english",
						Flags: []Flag{
							&StringFlag{
								Name:  "name",
								Value: "Bob",
								Usage: "Name of the person to greet",
							},
						},
						Action: func(c *Context) error {
							fmt.Println("Hello,", c.String("name"))
							return nil
						},
					},
				},
			},
		},
	}

	app.Run(os.Args)
	// Output:
	// Hello, Jeremy
}

func ExampleApp_Run_help() {
	// set args for examples sake
	os.Args = []string{"greet", "h", "describeit"}

	app := &App{
		Name: "greet",
		Flags: []Flag{
			&StringFlag{Name: "name", Value: "bob", Usage: "a name to say"},
		},
		Commands: []*Command{
			{
				Name:        "describeit",
				Aliases:     []string{"d"},
				Usage:       "use it to see a description",
				Description: "This is how we describe describeit the function",
				Action: func(c *Context) error {
					fmt.Printf("i like to describe things")
					return nil
				},
			},
		},
	}
	app.Run(os.Args)
	// Output:
	// NAME:
	//    greet describeit - use it to see a description
	//
	// USAGE:
	//    greet describeit [arguments...]
	//
	// DESCRIPTION:
	//    This is how we describe describeit the function
}

func ExampleApp_Run_bashComplete() {
	// set args for examples sake
	os.Args = []string{"greet", "--generate-bash-completion"}

	app := &App{
		Name:                 "greet",
		EnableBashCompletion: true,
		Commands: []*Command{
			{
				Name:        "describeit",
				Aliases:     []string{"d"},
				Usage:       "use it to see a description",
				Description: "This is how we describe describeit the function",
				Action: func(c *Context) error {
					fmt.Printf("i like to describe things")
					return nil
				},
			}, {
				Name:        "next",
				Usage:       "next example",
				Description: "more stuff to see when generating bash completion",
				Action: func(c *Context) error {
					fmt.Printf("the next example")
					return nil
				},
			},
		},
	}

	app.Run(os.Args)
	// Output:
	// describeit
	// d
	// next
	// help
	// h
}

func TestApp_Run(t *testing.T) {
	s := ""

	app := &App{
		Action: func(c *Context) error {
			s = s + c.Args().First()
			return nil
		},
	}

	err := app.Run([]string{"command", "foo"})
	expect(t, err, nil)
	err = app.Run([]string{"command", "bar"})
	expect(t, err, nil)
	expect(t, s, "foobar")
}

var commandAppTests = []struct {
	name     string
	expected bool
}{
	{"foobar", true},
	{"batbaz", true},
	{"b", true},
	{"f", true},
	{"bat", false},
	{"nothing", false},
}

func TestApp_Command(t *testing.T) {
	app := &App{}
	fooCommand := &Command{Name: "foobar", Aliases: []string{"f"}}
	batCommand := &Command{Name: "batbaz", Aliases: []string{"b"}}
	app.Commands = []*Command{
		fooCommand,
		batCommand,
	}

	for _, test := range commandAppTests {
		expect(t, app.Command(test.name) != nil, test.expected)
	}
}

func TestApp_RunAsSubcommandParseFlags(t *testing.T) {
	var context *Context

	a := &App{
		Commands: []*Command{
			{
				Name: "foo",
				Action: func(c *Context) error {
					context = c
					return nil
				},
				Flags: []Flag{
					&StringFlag{
						Name:  "lang",
						Value: "english",
						Usage: "language for the greeting",
					},
				},
				Before: func(_ *Context) error { return nil },
			},
		},
	}
	a.Run([]string{"", "foo", "--lang", "spanish", "abcd"})

	expect(t, context.Args().Get(0), "abcd")
	expect(t, context.String("lang"), "spanish")
}

func TestApp_CommandWithFlagBeforeTerminator(t *testing.T) {
	var parsedOption string
	var args Args

	app := &App{}
	command := &Command{
		Name: "cmd",
		Flags: []Flag{
			&StringFlag{Name: "option", Value: "", Usage: "some option"},
		},
		Action: func(c *Context) error {
			parsedOption = c.String("option")
			args = c.Args()
			return nil
		},
	}
	app.Commands = []*Command{command}

	app.Run([]string{"", "cmd", "--option", "my-option", "my-arg", "--", "--notARealFlag"})

	expect(t, parsedOption, "my-option")
	expect(t, args.Get(0), "my-arg")
	expect(t, args.Get(1), "--")
	expect(t, args.Get(2), "--notARealFlag")
}

func TestApp_CommandWithDash(t *testing.T) {
	var args Args

	app := &App{}
	command := &Command{
		Name: "cmd",
		Action: func(c *Context) error {
			args = c.Args()
			return nil
		},
	}
	app.Commands = []*Command{command}

	app.Run([]string{"", "cmd", "my-arg", "-"})

	expect(t, args.Get(0), "my-arg")
	expect(t, args.Get(1), "-")
}

func TestApp_CommandWithNoFlagBeforeTerminator(t *testing.T) {
	var args Args

	app := &App{}
	command := &Command{
		Name: "cmd",
		Action: func(c *Context) error {
			args = c.Args()
			return nil
		},
	}
	app.Commands = []*Command{command}

	app.Run([]string{"", "cmd", "my-arg", "--", "notAFlagAtAll"})

	expect(t, args.Get(0), "my-arg")
	expect(t, args.Get(1), "--")
	expect(t, args.Get(2), "notAFlagAtAll")
}

func TestApp_VisibleCommands(t *testing.T) {
	app := &App{
		Commands: []*Command{
			{
				Name:     "frob",
				HelpName: "foo frob",
				Action:   func(_ *Context) error { return nil },
			},
			{
				Name:     "frib",
				HelpName: "foo frib",
				Hidden:   true,
				Action:   func(_ *Context) error { return nil },
			},
		},
	}

	app.Setup()
	expected := []*Command{
		app.Commands[0],
		app.Commands[2], // help
	}
	actual := app.VisibleCommands()
	expect(t, len(expected), len(actual))
	for i, actualCommand := range actual {
		expectedCommand := expected[i]

		if expectedCommand.Action != nil {
			// comparing func addresses is OK!
			expect(t, fmt.Sprintf("%p", expectedCommand.Action), fmt.Sprintf("%p", actualCommand.Action))
		}

		func() {
			// nil out funcs, as they cannot be compared
			// (https://github.com/golang/go/issues/8554)
			expectedAction := expectedCommand.Action
			actualAction := actualCommand.Action
			defer func() {
				expectedCommand.Action = expectedAction
				actualCommand.Action = actualAction
			}()
			expectedCommand.Action = nil
			actualCommand.Action = nil

			if !reflect.DeepEqual(expectedCommand, actualCommand) {
				t.Errorf("expected\n%#v\n!=\n%#v", expectedCommand, actualCommand)
			}
		}()
	}
}

func TestApp_Float64Flag(t *testing.T) {
	var meters float64

	app := &App{
		Flags: []Flag{
			&Float64Flag{Name: "height", Value: 1.5, Usage: "Set the height, in meters"},
		},
		Action: func(c *Context) error {
			meters = c.Float64("height")
			return nil
		},
	}

	app.Run([]string{"", "--height", "1.93"})
	expect(t, meters, 1.93)
}

func TestApp_ParseSliceFlags(t *testing.T) {
	var parsedOption, firstArg string
	var parsedIntSlice []int
	var parsedStringSlice []string

	app := &App{}
	command := &Command{
		Name: "cmd",
		Flags: []Flag{
			&IntSliceFlag{Name: "p", Value: NewIntSlice(), Usage: "set one or more ip addr"},
			&StringSliceFlag{Name: "ip", Value: NewStringSlice(), Usage: "set one or more ports to open"},
		},
		Action: func(c *Context) error {
			parsedIntSlice = c.IntSlice("p")
			parsedStringSlice = c.StringSlice("ip")
			parsedOption = c.String("option")
			firstArg = c.Args().First()
			return nil
		},
	}
	app.Commands = []*Command{command}

	app.Run([]string{"", "cmd", "-p", "22", "-p", "80", "-ip", "8.8.8.8", "-ip", "8.8.4.4", "my-arg"})

	IntsEquals := func(a, b []int) bool {
		if len(a) != len(b) {
			return false
		}
		for i, v := range a {
			if v != b[i] {
				return false
			}
		}
		return true
	}

	StrsEquals := func(a, b []string) bool {
		if len(a) != len(b) {
			return false
		}
		for i, v := range a {
			if v != b[i] {
				return false
			}
		}
		return true
	}
	var expectedIntSlice = []int{22, 80}
	var expectedStringSlice = []string{"8.8.8.8", "8.8.4.4"}

	if !IntsEquals(parsedIntSlice, expectedIntSlice) {
		t.Errorf("%v does not match %v", parsedIntSlice, expectedIntSlice)
	}

	if !StrsEquals(parsedStringSlice, expectedStringSlice) {
		t.Errorf("%v does not match %v", parsedStringSlice, expectedStringSlice)
	}
}

func TestApp_ParseSliceFlagsWithMissingValue(t *testing.T) {
	var parsedIntSlice []int
	var parsedStringSlice []string

	app := &App{}
	command := &Command{
		Name: "cmd",
		Flags: []Flag{
			&IntSliceFlag{Name: "a", Usage: "set numbers"},
			&StringSliceFlag{Name: "str", Usage: "set strings"},
		},
		Action: func(c *Context) error {
			parsedIntSlice = c.IntSlice("a")
			parsedStringSlice = c.StringSlice("str")
			return nil
		},
	}
	app.Commands = []*Command{command}

	app.Run([]string{"", "cmd", "-a", "2", "-str", "A", "my-arg"})

	var expectedIntSlice = []int{2}
	var expectedStringSlice = []string{"A"}

	if parsedIntSlice[0] != expectedIntSlice[0] {
		t.Errorf("%v does not match %v", parsedIntSlice[0], expectedIntSlice[0])
	}

	if parsedStringSlice[0] != expectedStringSlice[0] {
		t.Errorf("%v does not match %v", parsedIntSlice[0], expectedIntSlice[0])
	}
}

func TestApp_DefaultStdout(t *testing.T) {
	app := &App{}
	app.Setup()

	if app.Writer != os.Stdout {
		t.Error("Default output writer not set.")
	}
}

type mockWriter struct {
	written []byte
}

func (fw *mockWriter) Write(p []byte) (n int, err error) {
	if fw.written == nil {
		fw.written = p
	} else {
		fw.written = append(fw.written, p...)
	}

	return len(p), nil
}

func (fw *mockWriter) GetWritten() (b []byte) {
	return fw.written
}

func TestApp_SetStdout(t *testing.T) {
	w := &mockWriter{}

	app := &App{
		Name:   "test",
		Writer: w,
	}

	err := app.Run([]string{"help"})

	if err != nil {
		t.Fatalf("Run error: %s", err)
	}

	if len(w.written) == 0 {
		t.Error("App did not write output to desired writer.")
	}
}

func TestApp_BeforeFunc(t *testing.T) {
	counts := &opCounts{}
	beforeError := fmt.Errorf("fail")
	var err error

	app := &App{
		Before: func(c *Context) error {
			counts.Total++
			counts.Before = counts.Total
			s := c.String("opt")
			if s == "fail" {
				return beforeError
			}

			return nil
		},
		Commands: []*Command{
			{
				Name: "sub",
				Action: func(c *Context) error {
					counts.Total++
					counts.SubCommand = counts.Total
					return nil
				},
			},
		},
		Flags: []Flag{
			&StringFlag{Name: "opt"},
		},
	}

	// run with the Before() func succeeding
	err = app.Run([]string{"command", "--opt", "succeed", "sub"})

	if err != nil {
		t.Fatalf("Run error: %s", err)
	}

	if counts.Before != 1 {
		t.Errorf("Before() not executed when expected")
	}

	if counts.SubCommand != 2 {
		t.Errorf("Subcommand not executed when expected")
	}

	// reset
	counts = &opCounts{}

	// run with the Before() func failing
	err = app.Run([]string{"command", "--opt", "fail", "sub"})

	// should be the same error produced by the Before func
	if err != beforeError {
		t.Errorf("Run error expected, but not received")
	}

	if counts.Before != 1 {
		t.Errorf("Before() not executed when expected")
	}

	if counts.SubCommand != 0 {
		t.Errorf("Subcommand executed when NOT expected")
	}

	// reset
	counts = &opCounts{}

	afterError := errors.New("fail again")
	app.After = func(_ *Context) error {
		return afterError
	}

	// run with the Before() func failing, wrapped by After()
	err = app.Run([]string{"command", "--opt", "fail", "sub"})

	// should be the same error produced by the Before func
	if _, ok := err.(MultiError); !ok {
		t.Errorf("MultiError expected, but not received")
	}

	if counts.Before != 1 {
		t.Errorf("Before() not executed when expected")
	}

	if counts.SubCommand != 0 {
		t.Errorf("Subcommand executed when NOT expected")
	}
}

func TestApp_AfterFunc(t *testing.T) {
	counts := &opCounts{}
	afterError := fmt.Errorf("fail")
	var err error

	app := &App{
		After: func(c *Context) error {
			counts.Total++
			counts.After = counts.Total
			s := c.String("opt")
			if s == "fail" {
				return afterError
			}

			return nil
		},
		Commands: []*Command{
			{
				Name: "sub",
				Action: func(c *Context) error {
					counts.Total++
					counts.SubCommand = counts.Total
					return nil
				},
			},
		},
		Flags: []Flag{
			&StringFlag{Name: "opt"},
		},
	}

	// run with the After() func succeeding
	err = app.Run([]string{"command", "--opt", "succeed", "sub"})

	if err != nil {
		t.Fatalf("Run error: %s", err)
	}

	if counts.After != 2 {
		t.Errorf("After() not executed when expected")
	}

	if counts.SubCommand != 1 {
		t.Errorf("Subcommand not executed when expected")
	}

	// reset
	counts = &opCounts{}

	// run with the Before() func failing
	err = app.Run([]string{"command", "--opt", "fail", "sub"})

	// should be the same error produced by the Before func
	if err != afterError {
		t.Errorf("Run error expected, but not received")
	}

	if counts.After != 2 {
		t.Errorf("After() not executed when expected")
	}

	if counts.SubCommand != 1 {
		t.Errorf("Subcommand not executed when expected")
	}
}

func TestAppNoHelpFlag(t *testing.T) {
	oldFlag := HelpFlag
	defer func() {
		HelpFlag = oldFlag
	}()

	HelpFlag = nil

	app := &App{Writer: ioutil.Discard}
	err := app.Run([]string{"test", "-h"})

	if err != flag.ErrHelp {
		t.Errorf("expected error about missing help flag, but got: %s (%T)", err, err)
	}
}

func TestAppHelpPrinter(t *testing.T) {
	oldPrinter := HelpPrinter
	defer func() {
		HelpPrinter = oldPrinter
	}()

	var wasCalled = false
	HelpPrinter = func(w io.Writer, template string, data interface{}) {
		wasCalled = true
	}

	app := &App{}
	app.Run([]string{"-h"})

	if wasCalled == false {
		t.Errorf("Help printer expected to be called, but was not")
	}
}

func TestApp_VersionPrinter(t *testing.T) {
	oldPrinter := VersionPrinter
	defer func() {
		VersionPrinter = oldPrinter
	}()

	var wasCalled = false
	VersionPrinter = func(c *Context) {
		wasCalled = true
	}

	app := &App{}
	ctx := NewContext(app, nil, nil)
	ShowVersion(ctx)

	if wasCalled == false {
		t.Errorf("Version printer expected to be called, but was not")
	}
}

func TestApp_CommandNotFound(t *testing.T) {
	counts := &opCounts{}
	app := &App{
		CommandNotFound: func(c *Context, command string) {
			counts.Total++
			counts.CommandNotFound = counts.Total
		},
		Commands: []*Command{
			{
				Name: "bar",
				Action: func(c *Context) error {
					counts.Total++
					counts.SubCommand = counts.Total
					return nil
				},
			},
		},
	}

	app.Run([]string{"command", "foo"})

	expect(t, counts.CommandNotFound, 1)
	expect(t, counts.SubCommand, 0)
	expect(t, counts.Total, 1)
}

func TestApp_OrderOfOperations(t *testing.T) {
	counts := &opCounts{}

	resetCounts := func() { counts = &opCounts{} }

	app := &App{
		EnableBashCompletion: true,
		BashComplete: func(c *Context) {
			counts.Total++
			counts.BashComplete = counts.Total
		},
		OnUsageError: func(c *Context, err error, isSubcommand bool) error {
			counts.Total++
			counts.OnUsageError = counts.Total
			return errors.New("hay OnUsageError")
		},
	}

	beforeNoError := func(c *Context) error {
		counts.Total++
		counts.Before = counts.Total
		return nil
	}

	beforeError := func(c *Context) error {
		counts.Total++
		counts.Before = counts.Total
		return errors.New("hay Before")
	}

	app.Before = beforeNoError
	app.CommandNotFound = func(c *Context, command string) {
		counts.Total++
		counts.CommandNotFound = counts.Total
	}

	afterNoError := func(c *Context) error {
		counts.Total++
		counts.After = counts.Total
		return nil
	}

	afterError := func(c *Context) error {
		counts.Total++
		counts.After = counts.Total
		return errors.New("hay After")
	}

	app.After = afterNoError
	app.Commands = []*Command{
		{
			Name: "bar",
			Action: func(c *Context) error {
				counts.Total++
				counts.SubCommand = counts.Total
				return nil
			},
		},
	}

	app.Action = func(c *Context) error {
		counts.Total++
		counts.Action = counts.Total
		return nil
	}

	_ = app.Run([]string{"command", "--nope"})
	expect(t, counts.OnUsageError, 1)
	expect(t, counts.Total, 1)

	resetCounts()

	_ = app.Run([]string{"command", "--generate-bash-completion"})
	expect(t, counts.BashComplete, 1)
	expect(t, counts.Total, 1)

	resetCounts()

	oldOnUsageError := app.OnUsageError
	app.OnUsageError = nil
	_ = app.Run([]string{"command", "--nope"})
	expect(t, counts.Total, 0)
	app.OnUsageError = oldOnUsageError

	resetCounts()

	_ = app.Run([]string{"command", "foo"})
	expect(t, counts.OnUsageError, 0)
	expect(t, counts.Before, 1)
	expect(t, counts.CommandNotFound, 0)
	expect(t, counts.Action, 2)
	expect(t, counts.After, 3)
	expect(t, counts.Total, 3)

	resetCounts()

	app.Before = beforeError
	_ = app.Run([]string{"command", "bar"})
	expect(t, counts.OnUsageError, 0)
	expect(t, counts.Before, 1)
	expect(t, counts.After, 2)
	expect(t, counts.Total, 2)
	app.Before = beforeNoError

	resetCounts()

	app.After = nil
	_ = app.Run([]string{"command", "bar"})
	expect(t, counts.OnUsageError, 0)
	expect(t, counts.Before, 1)
	expect(t, counts.SubCommand, 2)
	expect(t, counts.Total, 2)
	app.After = afterNoError

	resetCounts()

	app.After = afterError
	err := app.Run([]string{"command", "bar"})
	if err == nil {
		t.Fatalf("expected a non-nil error")
	}
	expect(t, counts.OnUsageError, 0)
	expect(t, counts.Before, 1)
	expect(t, counts.SubCommand, 2)
	expect(t, counts.After, 3)
	expect(t, counts.Total, 3)
	app.After = afterNoError

	resetCounts()

	oldCommands := app.Commands
	app.Commands = nil
	_ = app.Run([]string{"command"})
	expect(t, counts.OnUsageError, 0)
	expect(t, counts.Before, 1)
	expect(t, counts.Action, 2)
	expect(t, counts.After, 3)
	expect(t, counts.Total, 3)
	app.Commands = oldCommands
}

func TestApp_Run_CommandWithSubcommandHasHelpTopic(t *testing.T) {
	var subcommandHelpTopics = [][]string{
		{"command", "foo", "--help"},
		{"command", "foo", "-h"},
		{"command", "foo", "help"},
	}

	for _, flagSet := range subcommandHelpTopics {
		t.Logf("==> checking with flags %v", flagSet)

		app := &App{}
		buf := new(bytes.Buffer)
		app.Writer = buf

		subCmdBar := &Command{
			Name:  "bar",
			Usage: "does bar things",
		}
		subCmdBaz := &Command{
			Name:  "baz",
			Usage: "does baz things",
		}
		cmd := &Command{
			Name:        "foo",
			Description: "descriptive wall of text about how it does foo things",
<<<<<<< HEAD
			Subcommands: []*Command{subCmdBar, subCmdBaz},
=======
			Subcommands: []Command{subCmdBar, subCmdBaz},
			Action:      func(c *Context) error { return nil },
>>>>>>> ec402ece
		}

		app.Commands = []*Command{cmd}
		err := app.Run(flagSet)

		if err != nil {
			t.Error(err)
		}

		output := buf.String()
		t.Logf("output: %q\n", buf.Bytes())

		if strings.Contains(output, "No help topic for") {
			t.Errorf("expect a help topic, got none: \n%q", output)
		}

		for _, shouldContain := range []string{
			cmd.Name, cmd.Description,
			subCmdBar.Name, subCmdBar.Usage,
			subCmdBaz.Name, subCmdBaz.Usage,
		} {
			if !strings.Contains(output, shouldContain) {
				t.Errorf("want help to contain %q, did not: \n%q", shouldContain, output)
			}
		}
	}
}

func TestApp_Run_SubcommandFullPath(t *testing.T) {
	app := &App{}
	buf := new(bytes.Buffer)
	app.Writer = buf
	app.Name = "command"
	subCmd := &Command{
		Name:  "bar",
		Usage: "does bar things",
	}
	cmd := &Command{
		Name:        "foo",
		Description: "foo commands",
		Subcommands: []*Command{subCmd},
	}
	app.Commands = []*Command{cmd}

	err := app.Run([]string{"command", "foo", "bar", "--help"})
	if err != nil {
		t.Error(err)
	}

	output := buf.String()
	expected := "command foo bar - does bar things"
	if !strings.Contains(output, expected) {
		t.Errorf("expected %q in output: %s", expected, output)
	}

	expected = "command foo bar [command options] [arguments...]"
	if !strings.Contains(output, expected) {
		t.Errorf("expected %q in output: %s", expected, output)
	}
}

func TestApp_Run_SubcommandHelpName(t *testing.T) {
	app := &App{}
	buf := new(bytes.Buffer)
	app.Writer = buf
	app.Name = "command"
	subCmd := &Command{
		Name:     "bar",
		HelpName: "custom",
		Usage:    "does bar things",
	}
	cmd := &Command{
		Name:        "foo",
		Description: "foo commands",
		Subcommands: []*Command{subCmd},
	}
	app.Commands = []*Command{cmd}

	err := app.Run([]string{"command", "foo", "bar", "--help"})
	if err != nil {
		t.Error(err)
	}

	output := buf.String()

	expected := "custom - does bar things"
	if !strings.Contains(output, expected) {
		t.Errorf("expected %q in output: %s", expected, output)
	}

	expected = "custom [command options] [arguments...]"
	if !strings.Contains(output, expected) {
		t.Errorf("expected %q in output: %s", expected, output)
	}
}

func TestApp_Run_CommandHelpName(t *testing.T) {
	app := &App{}
	buf := new(bytes.Buffer)
	app.Writer = buf
	app.Name = "command"
	subCmd := &Command{
		Name:  "bar",
		Usage: "does bar things",
	}
	cmd := &Command{
		Name:        "foo",
		HelpName:    "custom",
		Description: "foo commands",
		Subcommands: []*Command{subCmd},
	}
	app.Commands = []*Command{cmd}

	err := app.Run([]string{"command", "foo", "bar", "--help"})
	if err != nil {
		t.Error(err)
	}

	output := buf.String()

	expected := "command foo bar - does bar things"
	if !strings.Contains(output, expected) {
		t.Errorf("expected %q in output: %s", expected, output)
	}

	expected = "command foo bar [command options] [arguments...]"
	if !strings.Contains(output, expected) {
		t.Errorf("expected %q in output: %s", expected, output)
	}
}

func TestApp_Run_CommandSubcommandHelpName(t *testing.T) {
	app := &App{}
	buf := new(bytes.Buffer)
	app.Writer = buf
	app.Name = "base"
	subCmd := &Command{
		Name:     "bar",
		HelpName: "custom",
		Usage:    "does bar things",
	}
	cmd := &Command{
		Name:        "foo",
		Description: "foo commands",
		Subcommands: []*Command{subCmd},
	}
	app.Commands = []*Command{cmd}

	err := app.Run([]string{"command", "foo", "--help"})
	if err != nil {
		t.Error(err)
	}

	output := buf.String()

	expected := "base foo - foo commands"
	if !strings.Contains(output, expected) {
		t.Errorf("expected %q in output: %q", expected, output)
	}

	expected = "base foo command [command options] [arguments...]"
	if !strings.Contains(output, expected) {
		t.Errorf("expected %q in output: %q", expected, output)
	}
}

func TestApp_Run_Help(t *testing.T) {
	var helpArguments = [][]string{{"boom", "--help"}, {"boom", "-h"}, {"boom", "help"}}

	for _, args := range helpArguments {
		buf := new(bytes.Buffer)

		t.Logf("==> checking with arguments %v", args)

		app := &App{
			Name:   "boom",
			Usage:  "make an explosive entrance",
			Writer: buf,
			Action: func(c *Context) error {
				buf.WriteString("boom I say!")
				return nil
			},
		}

		err := app.Run(args)
		if err != nil {
			t.Error(err)
		}

		output := buf.String()
		t.Logf("output: %q\n", buf.Bytes())

		if !strings.Contains(output, "boom - make an explosive entrance") {
			t.Errorf("want help to contain %q, did not: \n%q", "boom - make an explosive entrance", output)
		}
	}
}

func TestApp_Run_Version(t *testing.T) {
	var versionArguments = [][]string{{"boom", "--version"}, {"boom", "-v"}}

	for _, args := range versionArguments {
		buf := new(bytes.Buffer)

		t.Logf("==> checking with arguments %v", args)

		app := &App{
			Name:    "boom",
			Usage:   "make an explosive entrance",
			Version: "0.1.0",
			Writer:  buf,
			Action: func(c *Context) error {
				buf.WriteString("boom I say!")
				return nil
			},
		}

		err := app.Run(args)
		if err != nil {
			t.Error(err)
		}

		output := buf.String()
		t.Logf("output: %q\n", buf.Bytes())

		if !strings.Contains(output, "0.1.0") {
			t.Errorf("want version to contain %q, did not: \n%q", "0.1.0", output)
		}
	}
}

func TestApp_Run_Categories(t *testing.T) {
	buf := new(bytes.Buffer)

	app := &App{
		Name:     "categories",
		HideHelp: true,
		Commands: []*Command{
			{
				Name:     "command1",
				Category: "1",
			},
			{
				Name:     "command2",
				Category: "1",
			},
			{
				Name:     "command3",
				Category: "2",
			},
		},
		Writer: buf,
	}

	app.Run([]string{"categories"})

	expect := commandCategories([]*commandCategory{
		{
			name: "1",
			commands: []*Command{
				app.Commands[0],
				app.Commands[1],
			},
		},
		{
			name: "2",
			commands: []*Command{
				app.Commands[2],
			},
		},
	})

	if !reflect.DeepEqual(app.Categories, &expect) {
		t.Fatalf("expected categories %#v, to equal %#v", app.Categories, &expect)
	}

	output := buf.String()
	t.Logf("output: %q\n", buf.Bytes())

	if !strings.Contains(output, "1:\n     command1") {
		t.Errorf("want buffer to include category %q, did not: \n%q", "1:\n     command1", output)
	}
}

func TestApp_VisibleCategories(t *testing.T) {
	app := &App{
		Name:     "visible-categories",
		HideHelp: true,
		Commands: []*Command{
			{
				Name:     "command1",
				Category: "1",
				HelpName: "foo command1",
				Hidden:   true,
			},
			{
				Name:     "command2",
				Category: "2",
				HelpName: "foo command2",
			},
			{
				Name:     "command3",
				Category: "3",
				HelpName: "foo command3",
			},
		},
	}

	expected := []CommandCategory{
		&commandCategory{
			name: "2",
			commands: []*Command{
				app.Commands[1],
			},
		},
		&commandCategory{
			name: "3",
			commands: []*Command{
				app.Commands[2],
			},
		},
	}

	app.Setup()
	expect(t, expected, app.VisibleCategories())

	app = &App{
		Name:     "visible-categories",
		HideHelp: true,
		Commands: []*Command{
			{
				Name:     "command1",
				Category: "1",
				HelpName: "foo command1",
				Hidden:   true,
			},
			{
				Name:     "command2",
				Category: "2",
				HelpName: "foo command2",
				Hidden:   true,
			},
			{
				Name:     "command3",
				Category: "3",
				HelpName: "foo command3",
			},
		},
	}

	expected = []CommandCategory{
		&commandCategory{
			name: "3",
			commands: []*Command{
				app.Commands[2],
			},
		},
	}

	app.Setup()
	expect(t, expected, app.VisibleCategories())

	app = &App{
		Name:     "visible-categories",
		HideHelp: true,
		Commands: []*Command{
			{
				Name:     "command1",
				Category: "1",
				HelpName: "foo command1",
				Hidden:   true,
			},
			{
				Name:     "command2",
				Category: "2",
				HelpName: "foo command2",
				Hidden:   true,
			},
			{
				Name:     "command3",
				Category: "3",
				HelpName: "foo command3",
				Hidden:   true,
			},
		},
	}

	app.Setup()
	expect(t, []CommandCategory{}, app.VisibleCategories())
}

func TestApp_Run_DoesNotOverwriteErrorFromBefore(t *testing.T) {
	app := &App{
		Action: func(c *Context) error { return nil },
		Before: func(c *Context) error { return fmt.Errorf("before error") },
		After:  func(c *Context) error { return fmt.Errorf("after error") },
	}

	err := app.Run([]string{"foo"})
	if err == nil {
		t.Fatalf("expected to receive error from Run, got none")
	}

	if !strings.Contains(err.Error(), "before error") {
		t.Errorf("expected text of error from Before method, but got none in \"%v\"", err)
	}
	if !strings.Contains(err.Error(), "after error") {
		t.Errorf("expected text of error from After method, but got none in \"%v\"", err)
	}
}

func TestApp_Run_SubcommandDoesNotOverwriteErrorFromBefore(t *testing.T) {
	app := &App{
		Commands: []*Command{
			{
				Subcommands: []*Command{
					{
						Name: "sub",
					},
				},
				Name:   "bar",
				Before: func(c *Context) error { return fmt.Errorf("before error") },
				After:  func(c *Context) error { return fmt.Errorf("after error") },
			},
		},
	}

	err := app.Run([]string{"foo", "bar"})
	if err == nil {
		t.Fatalf("expected to receive error from Run, got none")
	}

	if !strings.Contains(err.Error(), "before error") {
		t.Errorf("expected text of error from Before method, but got none in \"%v\"", err)
	}
	if !strings.Contains(err.Error(), "after error") {
		t.Errorf("expected text of error from After method, but got none in \"%v\"", err)
	}
}

func TestApp_OnUsageError_WithWrongFlagValue(t *testing.T) {
	app := &App{
		Flags: []Flag{
			&IntFlag{Name: "flag"},
		},
		OnUsageError: func(c *Context, err error, isSubcommand bool) error {
			if isSubcommand {
				t.Errorf("Expect no subcommand")
			}
			if !strings.HasPrefix(err.Error(), "invalid value \"wrong\"") {
				t.Errorf("Expect an invalid value error, but got \"%v\"", err)
			}
			return errors.New("intercepted: " + err.Error())
		},
		Commands: []*Command{
			{
				Name: "bar",
			},
		},
	}

	err := app.Run([]string{"foo", "--flag=wrong"})
	if err == nil {
		t.Fatalf("expected to receive error from Run, got none")
	}

	if !strings.HasPrefix(err.Error(), "intercepted: invalid value") {
		t.Errorf("Expect an intercepted error, but got \"%v\"", err)
	}
}

func TestApp_OnUsageError_WithWrongFlagValue_ForSubcommand(t *testing.T) {
	app := &App{
		Flags: []Flag{
			&IntFlag{Name: "flag"},
		},
		OnUsageError: func(c *Context, err error, isSubcommand bool) error {
			if isSubcommand {
				t.Errorf("Expect subcommand")
			}
			if !strings.HasPrefix(err.Error(), "invalid value \"wrong\"") {
				t.Errorf("Expect an invalid value error, but got \"%v\"", err)
			}
			return errors.New("intercepted: " + err.Error())
		},
		Commands: []*Command{
			{
				Name: "bar",
			},
		},
	}

	err := app.Run([]string{"foo", "--flag=wrong", "bar"})
	if err == nil {
		t.Fatalf("expected to receive error from Run, got none")
	}

	if !strings.HasPrefix(err.Error(), "intercepted: invalid value") {
		t.Errorf("Expect an intercepted error, but got \"%v\"", err)
	}
}<|MERGE_RESOLUTION|>--- conflicted
+++ resolved
@@ -895,12 +895,8 @@
 		cmd := &Command{
 			Name:        "foo",
 			Description: "descriptive wall of text about how it does foo things",
-<<<<<<< HEAD
 			Subcommands: []*Command{subCmdBar, subCmdBaz},
-=======
-			Subcommands: []Command{subCmdBar, subCmdBaz},
 			Action:      func(c *Context) error { return nil },
->>>>>>> ec402ece
 		}
 
 		app.Commands = []*Command{cmd}
