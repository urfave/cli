--- conflicted
+++ resolved
@@ -1,8 +1,3 @@
-// Disabling building of toml support in cases where golang is 1.0 or 1.1
-// as the encoding library is not implemented or supported.
-
-// +build go1.2
-
 package altsrc
 
 import (
@@ -11,11 +6,6 @@
 	"io/ioutil"
 	"os"
 	"testing"
-<<<<<<< HEAD
-=======
-
-	"github.com/urfave/cli"
->>>>>>> c71fbcef
 )
 
 func TestCommandTomFileTest(t *testing.T) {
