# Change Log

**ATTN**: This project uses [semantic versioning](http://semver.org/).

## 2.0.0 - (unreleased 2.x series)
### Added
- `NewStringSlice` and `NewIntSlice` for creating their related types
- `Context.Lineage` to get all contexts from current up to global
- `Context.LocalFlagNames` to get the flag names from *only* the current context

### Changed
- `Context.FlagNames` now returns all flags in the context lineage
- `Context.IsSet` now considers the full context lineage

### Removed
- the ability to specify `&StringSlice{...string}` or `&IntSlice{...int}`.
  To migrate to the new API, you may choose to run [this helper
  (python) script](./cli-migrate-slice-types).
- The optimistic reordering of arguments and flags introduced by
  https://github.com/codegangsta/cli/pull/36. This behavior only worked when
  all arguments appeared before all flags, but caused [weird issues with boolean
  flags](https://github.com/codegangsta/cli/issues/103) and [reordering of the
  arguments](https://github.com/codegangsta/cli/issues/355) when the user
  attempted to mix flags and arguments. Given the trade-offs we removed support
  for this reordering.
<<<<<<< HEAD
- All `Context.Global*` methods, as the non-global versions now traverse up
  the context lineage automatically.

### Fixed
- `Context.BoolT` now returns `true` when not found
=======
- adapter code for deprecated `Action` func signature
- deprecated `App.Author`, `App.Email`, and `Command.ShortName` fields
>>>>>>> 12814f7c

## [Unreleased] - (1.x series)
### Added
- `./runtests` test runner with coverage tracking by default

### Fixed
- Printing of command aliases in help text

## [1.17.0] - 2016-05-09
### Added
- Pluggable flag-level help text rendering via `cli.DefaultFlagStringFunc`
- `context.GlobalBoolT` was added as an analogue to `context.GlobalBool`
- Support for hiding commands by setting `Hidden: true` -- this will hide the
  commands in help output

### Changed
- `Float64Flag`, `IntFlag`, and `DurationFlag` default values are no longer
  quoted in help text output.
- All flag types now include `(default: {value})` strings following usage when a
  default value can be (reasonably) detected.
- `IntSliceFlag` and `StringSliceFlag` usage strings are now more consistent
  with non-slice flag types
- Apps now exit with a code of 3 if an unknown subcommand is specified
  (previously they printed "No help topic for...", but still exited 0. This
  makes it easier to script around apps built using `cli` since they can trust
  that a 0 exit code indicated a successful execution.
- cleanups based on [Go Report Card
  feedback](https://goreportcard.com/report/github.com/codegangsta/cli)

## [1.16.0] - 2016-05-02
### Added
- `Hidden` field on all flag struct types to omit from generated help text

### Changed
- `BashCompletionFlag` (`--enable-bash-completion`) is now omitted from
generated help text via the `Hidden` field

### Fixed
- handling of error values in `HandleAction` and `HandleExitCoder`

## [1.15.0] - 2016-04-30
### Added
- This file!
- Support for placeholders in flag usage strings
- `App.Metadata` map for arbitrary data/state management
- `Set` and `GlobalSet` methods on `*cli.Context` for altering values after
parsing.
- Support for nested lookup of dot-delimited keys in structures loaded from
YAML.

### Changed
- The `App.Action` and `Command.Action` now prefer a return signature of
`func(*cli.Context) error`, as defined by `cli.ActionFunc`.  If a non-nil
`error` is returned, there may be two outcomes:
    - If the error fulfills `cli.ExitCoder`, then `os.Exit` will be called
    automatically
    - Else the error is bubbled up and returned from `App.Run`
- Specifying an `Action` with the legacy return signature of
`func(*cli.Context)` will produce a deprecation message to stderr
- Specifying an `Action` that is not a `func` type will produce a non-zero exit
from `App.Run`
- Specifying an `Action` func that has an invalid (input) signature will
produce a non-zero exit from `App.Run`

### Deprecated
- <a name="deprecated-cli-app-runandexitonerror"></a>
`cli.App.RunAndExitOnError`, which should now be done by returning an error
that fulfills `cli.ExitCoder` to `cli.App.Run`.
- <a name="deprecated-cli-app-action-signature"></a> the legacy signature for
`cli.App.Action` of `func(*cli.Context)`, which should now have a return
signature of `func(*cli.Context) error`, as defined by `cli.ActionFunc`.

### Fixed
- Added missing `*cli.Context.GlobalFloat64` method

## [1.14.0] - 2016-04-03 (backfilled 2016-04-25)
### Added
- Codebeat badge
- Support for categorization via `CategorizedHelp` and `Categories` on app.

### Changed
- Use `filepath.Base` instead of `path.Base` in `Name` and `HelpName`.

### Fixed
- Ensure version is not shown in help text when `HideVersion` set.

## [1.13.0] - 2016-03-06 (backfilled 2016-04-25)
### Added
- YAML file input support.
- `NArg` method on context.

## [1.12.0] - 2016-02-17 (backfilled 2016-04-25)
### Added
- Custom usage error handling.
- Custom text support in `USAGE` section of help output.
- Improved help messages for empty strings.
- AppVeyor CI configuration.

### Changed
- Removed `panic` from default help printer func.
- De-duping and optimizations.

### Fixed
- Correctly handle `Before`/`After` at command level when no subcommands.
- Case of literal `-` argument causing flag reordering.
- Environment variable hints on Windows.
- Docs updates.

## [1.11.1] - 2015-12-21 (backfilled 2016-04-25)
### Changed
- Use `path.Base` in `Name` and `HelpName`
- Export `GetName` on flag types.

### Fixed
- Flag parsing when skipping is enabled.
- Test output cleanup.
- Move completion check to account for empty input case.

## [1.11.0] - 2015-11-15 (backfilled 2016-04-25)
### Added
- Destination scan support for flags.
- Testing against `tip` in Travis CI config.

### Changed
- Go version in Travis CI config.

### Fixed
- Removed redundant tests.
- Use correct example naming in tests.

## [1.10.2] - 2015-10-29 (backfilled 2016-04-25)
### Fixed
- Remove unused var in bash completion.

## [1.10.1] - 2015-10-21 (backfilled 2016-04-25)
### Added
- Coverage and reference logos in README.

### Fixed
- Use specified values in help and version parsing.
- Only display app version and help message once.

## [1.10.0] - 2015-10-06 (backfilled 2016-04-25)
### Added
- More tests for existing functionality.
- `ArgsUsage` at app and command level for help text flexibility.

### Fixed
- Honor `HideHelp` and `HideVersion` in `App.Run`.
- Remove juvenile word from README.

## [1.9.0] - 2015-09-08 (backfilled 2016-04-25)
### Added
- `FullName` on command with accompanying help output update.
- Set default `$PROG` in bash completion.

### Changed
- Docs formatting.

### Fixed
- Removed self-referential imports in tests.

## [1.8.0] - 2015-06-30 (backfilled 2016-04-25)
### Added
- Support for `Copyright` at app level.
- `Parent` func at context level to walk up context lineage.

### Fixed
- Global flag processing at top level.

## [1.7.1] - 2015-06-11 (backfilled 2016-04-25)
### Added
- Aggregate errors from `Before`/`After` funcs.
- Doc comments on flag structs.
- Include non-global flags when checking version and help.
- Travis CI config updates.

### Fixed
- Ensure slice type flags have non-nil values.
- Collect global flags from the full command hierarchy.
- Docs prose.

## [1.7.0] - 2015-05-03 (backfilled 2016-04-25)
### Changed
- `HelpPrinter` signature includes output writer.

### Fixed
- Specify go 1.1+ in docs.
- Set `Writer` when running command as app.

## [1.6.0] - 2015-03-23 (backfilled 2016-04-25)
### Added
- Multiple author support.
- `NumFlags` at context level.
- `Aliases` at command level.

### Deprecated
- `ShortName` at command level.

### Fixed
- Subcommand help output.
- Backward compatible support for deprecated `Author` and `Email` fields.
- Docs regarding `Names`/`Aliases`.

## [1.5.0] - 2015-02-20 (backfilled 2016-04-25)
### Added
- `After` hook func support at app and command level.

### Fixed
- Use parsed context when running command as subcommand.
- Docs prose.

## [1.4.1] - 2015-01-09 (backfilled 2016-04-25)
### Added
- Support for hiding `-h / --help` flags, but not `help` subcommand.
- Stop flag parsing after `--`.

### Fixed
- Help text for generic flags to specify single value.
- Use double quotes in output for defaults.
- Use `ParseInt` instead of `ParseUint` for int environment var values.
- Use `0` as base when parsing int environment var values.

## [1.4.0] - 2014-12-12 (backfilled 2016-04-25)
### Added
- Support for environment variable lookup "cascade".
- Support for `Stdout` on app for output redirection.

### Fixed
- Print command help instead of app help in `ShowCommandHelp`.

## [1.3.1] - 2014-11-13 (backfilled 2016-04-25)
### Added
- Docs and example code updates.

### Changed
- Default `-v / --version` flag made optional.

## [1.3.0] - 2014-08-10 (backfilled 2016-04-25)
### Added
- `FlagNames` at context level.
- Exposed `VersionPrinter` var for more control over version output.
- Zsh completion hook.
- `AUTHOR` section in default app help template.
- Contribution guidelines.
- `DurationFlag` type.

## [1.2.0] - 2014-08-02
### Added
- Support for environment variable defaults on flags plus tests.

## [1.1.0] - 2014-07-15
### Added
- Bash completion.
- Optional hiding of built-in help command.
- Optional skipping of flag parsing at command level.
- `Author`, `Email`, and `Compiled` metadata on app.
- `Before` hook func support at app and command level.
- `CommandNotFound` func support at app level.
- Command reference available on context.
- `GenericFlag` type.
- `Float64Flag` type.
- `BoolTFlag` type.
- `IsSet` flag helper on context.
- More flag lookup funcs at context level.
- More tests &amp; docs.

### Changed
- Help template updates to account for presence/absence of flags.
- Separated subcommand help template.
- Exposed `HelpPrinter` var for more control over help output.

## [1.0.0] - 2013-11-01
### Added
- `help` flag in default app flag set and each command flag set.
- Custom handling of argument parsing errors.
- Command lookup by name at app level.
- `StringSliceFlag` type and supporting `StringSlice` type.
- `IntSliceFlag` type and supporting `IntSlice` type.
- Slice type flag lookups by name at context level.
- Export of app and command help functions.
- More tests &amp; docs.

## 0.1.0 - 2013-07-22
### Added
- Initial implementation.

[Unreleased]: https://github.com/codegangsta/cli/compare/v1.17.0...HEAD
[1.17.0]: https://github.com/codegangsta/cli/compare/v1.16.0...v1.17.0
[1.16.0]: https://github.com/codegangsta/cli/compare/v1.15.0...v1.16.0
[1.15.0]: https://github.com/codegangsta/cli/compare/v1.14.0...v1.15.0
[1.14.0]: https://github.com/codegangsta/cli/compare/v1.13.0...v1.14.0
[1.13.0]: https://github.com/codegangsta/cli/compare/v1.12.0...v1.13.0
[1.12.0]: https://github.com/codegangsta/cli/compare/v1.11.1...v1.12.0
[1.11.1]: https://github.com/codegangsta/cli/compare/v1.11.0...v1.11.1
[1.11.0]: https://github.com/codegangsta/cli/compare/v1.10.2...v1.11.0
[1.10.2]: https://github.com/codegangsta/cli/compare/v1.10.1...v1.10.2
[1.10.1]: https://github.com/codegangsta/cli/compare/v1.10.0...v1.10.1
[1.10.0]: https://github.com/codegangsta/cli/compare/v1.9.0...v1.10.0
[1.9.0]: https://github.com/codegangsta/cli/compare/v1.8.0...v1.9.0
[1.8.0]: https://github.com/codegangsta/cli/compare/v1.7.1...v1.8.0
[1.7.1]: https://github.com/codegangsta/cli/compare/v1.7.0...v1.7.1
[1.7.0]: https://github.com/codegangsta/cli/compare/v1.6.0...v1.7.0
[1.6.0]: https://github.com/codegangsta/cli/compare/v1.5.0...v1.6.0
[1.5.0]: https://github.com/codegangsta/cli/compare/v1.4.1...v1.5.0
[1.4.1]: https://github.com/codegangsta/cli/compare/v1.4.0...v1.4.1
[1.4.0]: https://github.com/codegangsta/cli/compare/v1.3.1...v1.4.0
[1.3.1]: https://github.com/codegangsta/cli/compare/v1.3.0...v1.3.1
[1.3.0]: https://github.com/codegangsta/cli/compare/v1.2.0...v1.3.0
[1.2.0]: https://github.com/codegangsta/cli/compare/v1.1.0...v1.2.0
[1.1.0]: https://github.com/codegangsta/cli/compare/v1.0.0...v1.1.0
[1.0.0]: https://github.com/codegangsta/cli/compare/v0.1.0...v1.0.0<|MERGE_RESOLUTION|>--- conflicted
+++ resolved
@@ -23,16 +23,13 @@
   arguments](https://github.com/codegangsta/cli/issues/355) when the user
   attempted to mix flags and arguments. Given the trade-offs we removed support
   for this reordering.
-<<<<<<< HEAD
+- adapter code for deprecated `Action` func signature
+- deprecated `App.Author`, `App.Email`, and `Command.ShortName` fields
 - All `Context.Global*` methods, as the non-global versions now traverse up
   the context lineage automatically.
 
 ### Fixed
 - `Context.BoolT` now returns `true` when not found
-=======
-- adapter code for deprecated `Action` func signature
-- deprecated `App.Author`, `App.Email`, and `Command.ShortName` fields
->>>>>>> 12814f7c
 
 ## [Unreleased] - (1.x series)
 ### Added
