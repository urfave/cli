--- conflicted
+++ resolved
@@ -128,9 +128,6 @@
 {{ range $v := .Commands }}
 {{ $v }}{{ end }}{{ end }}`
 
-<<<<<<< HEAD
-var FishCompletionTemplate = `# {{ .Command.Name }} fish shell completion
-=======
 var MarkdownTabularDocTemplate = `{{ define "flags" }}
 | Name | Description | Default value | Environment variables |
 |------|-------------|:-------------:|:---------------------:|
@@ -203,8 +200,7 @@
 {{   end }}
 {{- end }}`
 
-var FishCompletionTemplate = `# {{ .App.Name }} fish shell completion
->>>>>>> 5de19df5
+var FishCompletionTemplate = `# {{ .Command.Name }} fish shell completion
 
 function __fish_{{ .Command.Name }}_no_subcommand --description 'Test if there has been any subcommand yet'
     for i in (commandline -opc)
