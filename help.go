package cli

import (
	"fmt"
	"io"
	"os"
	"strings"
	"text/tabwriter"
	"text/template"
)

// AppHelpTemplate is the text template for the Default help topic.
// cli.go uses text/template to render templates. You can
// render custom help text by setting this variable.
var AppHelpTemplate = `NAME:
   {{.Name}}{{if .Usage}} - {{.Usage}}{{end}}

USAGE:
   {{if .UsageText}}{{.UsageText}}{{else}}{{.HelpName}} {{if .VisibleFlags}}[global options]{{end}}{{if .Commands}} command [command options]{{end}} {{if .ArgsUsage}}{{.ArgsUsage}}{{else}}[arguments...]{{end}}{{end}}{{if .Version}}{{if not .HideVersion}}

VERSION:
   {{.Version}}{{end}}{{end}}{{if .Description}}

DESCRIPTION:
   {{.Description}}{{end}}{{if len .Authors}}

AUTHOR{{with $length := len .Authors}}{{if ne 1 $length}}S{{end}}{{end}}:
   {{range $index, $author := .Authors}}{{if $index}}
   {{end}}{{$author}}{{end}}{{end}}{{if .VisibleCommands}}

COMMANDS:{{range .VisibleCategories}}{{if .Name}}
   {{.Name}}:{{end}}{{range .VisibleCommands}}
     {{join .Names ", "}}{{"\t"}}{{.Usage}}{{end}}{{end}}{{end}}{{if .VisibleFlags}}

GLOBAL OPTIONS:
   {{range $index, $option := .VisibleFlags}}{{if $index}}
   {{end}}{{$option}}{{end}}{{end}}{{if .Copyright}}

COPYRIGHT:
   {{.Copyright}}{{end}}
`

// CommandHelpTemplate is the text template for the command help topic.
// cli.go uses text/template to render templates. You can
// render custom help text by setting this variable.
var CommandHelpTemplate = `NAME:
   {{.HelpName}} - {{.Usage}}

USAGE:
   {{if .UsageText}}{{.UsageText}}{{else}}{{.HelpName}}{{if .VisibleFlags}} [command options]{{end}} {{if .ArgsUsage}}{{.ArgsUsage}}{{else}}[arguments...]{{end}}{{end}}{{if .Category}}

CATEGORY:
   {{.Category}}{{end}}{{if .Description}}

DESCRIPTION:
   {{.Description}}{{end}}{{if .VisibleFlags}}

OPTIONS:
   {{range .VisibleFlags}}{{.}}
   {{end}}{{end}}
`

// SubcommandHelpTemplate is the text template for the subcommand help topic.
// cli.go uses text/template to render templates. You can
// render custom help text by setting this variable.
var SubcommandHelpTemplate = `NAME:
   {{.HelpName}} - {{if .Description}}{{.Description}}{{else}}{{.Usage}}{{end}}

USAGE:
   {{if .UsageText}}{{.UsageText}}{{else}}{{.HelpName}} command{{if .VisibleFlags}} [command options]{{end}} {{if .ArgsUsage}}{{.ArgsUsage}}{{else}}[arguments...]{{end}}{{end}}

COMMANDS:{{range .VisibleCategories}}{{if .Name}}
   {{.Name}}:{{end}}{{range .VisibleCommands}}
     {{join .Names ", "}}{{"\t"}}{{.Usage}}{{end}}
{{end}}{{if .VisibleFlags}}
OPTIONS:
   {{range .VisibleFlags}}{{.}}
   {{end}}{{end}}
`

var helpCommand = &Command{
	Name:      "help",
	Aliases:   []string{"h"},
	Usage:     "Shows a list of commands or help for one command",
	ArgsUsage: "[command]",
	Action: func(c *Context) error {
		args := c.Args()
		if args.Present() {
			return ShowCommandHelp(c, args.First())
		}

		ShowAppHelp(c)
		return nil
	},
}

var helpSubcommand = &Command{
	Name:      "help",
	Aliases:   []string{"h"},
	Usage:     "Shows a list of commands or help for one command",
	ArgsUsage: "[command]",
	Action: func(c *Context) error {
		args := c.Args()
		if args.Present() {
			return ShowCommandHelp(c, args.First())
		}

		return ShowSubcommandHelp(c)
	},
}

// Prints help for the App or Command
type helpPrinter func(w io.Writer, templ string, data interface{})

// Prints help for the App or Command with custom template function.
type helpPrinterCustom func(w io.Writer, templ string, data interface{}, customFunc map[string]interface{})

// HelpPrinter is a function that writes the help output. If not set a default
// is used. The function signature is:
// func(w io.Writer, templ string, data interface{})
var HelpPrinter helpPrinter = printHelp

// HelpPrinterCustom is same as HelpPrinter but
// takes a custom function for template function map.
var HelpPrinterCustom helpPrinterCustom = printHelpCustom

// VersionPrinter prints the version for the App
var VersionPrinter = printVersion

// ShowAppHelpAndExit - Prints the list of subcommands for the app and exits with exit code.
func ShowAppHelpAndExit(c *Context, exitCode int) {
	ShowAppHelp(c)
	os.Exit(exitCode)
}

// ShowAppHelp is an action that displays the help.
<<<<<<< HEAD
func ShowAppHelp(c *Context) {
	HelpPrinter(c.App.Writer, AppHelpTemplate, c.App)
=======
func ShowAppHelp(c *Context) (err error) {
	if c.App.CustomAppHelpTemplate == "" {
		HelpPrinter(c.App.Writer, AppHelpTemplate, c.App)
		return
	}
	customAppData := func() map[string]interface{} {
		if c.App.ExtraInfo == nil {
			return nil
		}
		return map[string]interface{}{
			"ExtraInfo": c.App.ExtraInfo,
		}
	}
	HelpPrinterCustom(c.App.Writer, c.App.CustomAppHelpTemplate, c.App, customAppData())
	return nil
>>>>>>> c717f7a2
}

// DefaultAppComplete prints the list of subcommands as the default app completion method
func DefaultAppComplete(c *Context) {
	for _, command := range c.App.Commands {
		if command.Hidden {
			continue
		}
		for _, name := range command.Names() {
			fmt.Fprintln(c.App.Writer, name)
		}
	}
}

// ShowCommandHelpAndExit - exits with code after showing help
func ShowCommandHelpAndExit(c *Context, command string, code int) {
	ShowCommandHelp(c, command)
	os.Exit(code)
}

// ShowCommandHelp prints help for the given command
func ShowCommandHelp(ctx *Context, command string) error {
	// show the subcommand help for a command with subcommands
	if command == "" {
		HelpPrinter(ctx.App.Writer, SubcommandHelpTemplate, ctx.App)
		return nil
	}

	for _, c := range ctx.App.Commands {
		if c.HasName(command) {
			if c.CustomHelpTemplate != "" {
				HelpPrinterCustom(ctx.App.Writer, c.CustomHelpTemplate, c, nil)
			} else {
				HelpPrinter(ctx.App.Writer, CommandHelpTemplate, c)
			}
			return nil
		}
	}

	if ctx.App.CommandNotFound == nil {
		return Exit(fmt.Sprintf("No help topic for '%v'", command), 3)
	}

	ctx.App.CommandNotFound(ctx, command)
	return nil
}

// ShowSubcommandHelp prints help for the given subcommand
func ShowSubcommandHelp(c *Context) error {
	if c == nil {
		return nil
	}

	if c.Command != nil {
		return ShowCommandHelp(c, c.Command.Name)
	}

	return ShowCommandHelp(c, "")
}

// ShowVersion prints the version number of the App
func ShowVersion(c *Context) {
	VersionPrinter(c)
}

func printVersion(c *Context) {
	fmt.Fprintf(c.App.Writer, "%v version %v\n", c.App.Name, c.App.Version)
}

// ShowCompletions prints the lists of commands within a given context
func ShowCompletions(c *Context) {
	a := c.App
	if a != nil && a.ShellComplete != nil {
		a.ShellComplete(c)
	}
}

// ShowCommandCompletions prints the custom completions for a given command
func ShowCommandCompletions(ctx *Context, command string) {
	c := ctx.App.Command(command)
	if c != nil && c.ShellComplete != nil {
		c.ShellComplete(ctx)
	}
}

func printHelpCustom(out io.Writer, templ string, data interface{}, customFunc map[string]interface{}) {
	funcMap := template.FuncMap{
		"join": strings.Join,
	}
	if customFunc != nil {
		for key, value := range customFunc {
			funcMap[key] = value
		}
	}

	w := tabwriter.NewWriter(out, 1, 8, 2, ' ', 0)
	t := template.Must(template.New("help").Funcs(funcMap).Parse(templ))

	errDebug := os.Getenv("CLI_TEMPLATE_ERROR_DEBUG") != ""

	err := t.Execute(w, data)
	if err != nil {
		if errDebug {
			fmt.Fprintf(ErrWriter, "CLI TEMPLATE ERROR: %#v\n", err)
		}
		return
	}

	w.Flush()
}

func printHelp(out io.Writer, templ string, data interface{}) {
	printHelpCustom(out, templ, data, nil)
}

func checkVersion(c *Context) bool {
	found := false
<<<<<<< HEAD
	if VersionFlag.Name != "" {
		for _, name := range VersionFlag.Names() {
			if c.Bool(name) {
=======
	if VersionFlag.GetName() != "" {
		eachName(VersionFlag.GetName(), func(name string) {
			if c.GlobalBool(name) || c.Bool(name) {
>>>>>>> c717f7a2
				found = true
			}
		}
	}
	return found
}

func checkHelp(c *Context) bool {
	found := false
<<<<<<< HEAD
	if HelpFlag.Name != "" {
		for _, name := range HelpFlag.Names() {
			if c.Bool(name) {
=======
	if HelpFlag.GetName() != "" {
		eachName(HelpFlag.GetName(), func(name string) {
			if c.GlobalBool(name) || c.Bool(name) {
>>>>>>> c717f7a2
				found = true
			}
		}
	}
	return found
}

func checkCommandHelp(c *Context, name string) bool {
	if c.Bool("h") || c.Bool("help") {
		ShowCommandHelp(c, name)
		return true
	}

	return false
}

func checkSubcommandHelp(c *Context) bool {
	if c.Bool("h") || c.Bool("help") {
		ShowSubcommandHelp(c)
		return true
	}

	return false
}

func checkShellCompleteFlag(a *App, arguments []string) (bool, []string) {
	if !a.EnableBashCompletion {
		return false, arguments
	}

	pos := len(arguments) - 1
	lastArg := arguments[pos]

	if lastArg != "--"+BashCompletionFlag.GetName() {
		return false, arguments
	}

	return true, arguments[:pos]
}

func checkCompletions(c *Context) bool {
<<<<<<< HEAD
	if c.Bool(GenerateCompletionFlag.Name) && c.App.EnableShellCompletion {
		ShowCompletions(c)
		return true
=======
	if !c.shellComplete {
		return false
>>>>>>> c717f7a2
	}

	if args := c.Args(); args.Present() {
		name := args.First()
		if cmd := c.App.Command(name); cmd != nil {
			// let the command handle the completion
			return false
		}
	}

	ShowCompletions(c)
	return true
}

func checkCommandCompletions(c *Context, name string) bool {
<<<<<<< HEAD
	if c.Bool(GenerateCompletionFlag.Name) && c.App.EnableShellCompletion {
		ShowCommandCompletions(c, name)
		return true
	}

	return false
}

func checkInitCompletion(c *Context) (bool, error) {
	if c.IsSet(InitCompletionFlag.Name) {
		shell := c.String(InitCompletionFlag.Name)
		progName := os.Args[0]
		switch shell {
		case "bash":
			fmt.Print(bashCompletionCode(progName))
			return true, nil
		case "zsh":
			fmt.Print(zshCompletionCode(progName))
			return true, nil
		default:
			return false, fmt.Errorf("--init-completion value cannot be '%s'", shell)
		}
	}
	return false, nil
}

func bashCompletionCode(progName string) string {
	var template = `_cli_bash_autocomplete() {
     local cur opts base;
     COMPREPLY=();
     cur="${COMP_WORDS[COMP_CWORD]}";
     opts=$( ${COMP_WORDS[@]:0:$COMP_CWORD} --generate-completion );
     COMPREPLY=( $(compgen -W "${opts}" -- ${cur}) );
     return 0;
};
complete -F _cli_bash_autocomplete %s`
	return fmt.Sprintf(template, progName)
}

func zshCompletionCode(progName string) string {
	var template = `autoload -U compinit && compinit;
autoload -U bashcompinit && bashcompinit;`

	return template + "\n" + bashCompletionCode(progName)
=======
	if !c.shellComplete {
		return false
	}

	ShowCommandCompletions(c, name)
	return true
>>>>>>> c717f7a2
}<|MERGE_RESOLUTION|>--- conflicted
+++ resolved
@@ -134,10 +134,6 @@
 }
 
 // ShowAppHelp is an action that displays the help.
-<<<<<<< HEAD
-func ShowAppHelp(c *Context) {
-	HelpPrinter(c.App.Writer, AppHelpTemplate, c.App)
-=======
 func ShowAppHelp(c *Context) (err error) {
 	if c.App.CustomAppHelpTemplate == "" {
 		HelpPrinter(c.App.Writer, AppHelpTemplate, c.App)
@@ -153,7 +149,6 @@
 	}
 	HelpPrinterCustom(c.App.Writer, c.App.CustomAppHelpTemplate, c.App, customAppData())
 	return nil
->>>>>>> c717f7a2
 }
 
 // DefaultAppComplete prints the list of subcommands as the default app completion method
@@ -271,15 +266,9 @@
 
 func checkVersion(c *Context) bool {
 	found := false
-<<<<<<< HEAD
 	if VersionFlag.Name != "" {
 		for _, name := range VersionFlag.Names() {
 			if c.Bool(name) {
-=======
-	if VersionFlag.GetName() != "" {
-		eachName(VersionFlag.GetName(), func(name string) {
-			if c.GlobalBool(name) || c.Bool(name) {
->>>>>>> c717f7a2
 				found = true
 			}
 		}
@@ -289,15 +278,9 @@
 
 func checkHelp(c *Context) bool {
 	found := false
-<<<<<<< HEAD
 	if HelpFlag.Name != "" {
 		for _, name := range HelpFlag.Names() {
 			if c.Bool(name) {
-=======
-	if HelpFlag.GetName() != "" {
-		eachName(HelpFlag.GetName(), func(name string) {
-			if c.GlobalBool(name) || c.Bool(name) {
->>>>>>> c717f7a2
 				found = true
 			}
 		}
@@ -339,14 +322,8 @@
 }
 
 func checkCompletions(c *Context) bool {
-<<<<<<< HEAD
-	if c.Bool(GenerateCompletionFlag.Name) && c.App.EnableShellCompletion {
-		ShowCompletions(c)
-		return true
-=======
-	if !c.shellComplete {
+	if !c.Bool(GenerateCompletionFlag.Name) && !c.App.EnableShellCompletion {
 		return false
->>>>>>> c717f7a2
 	}
 
 	if args := c.Args(); args.Present() {
@@ -362,13 +339,12 @@
 }
 
 func checkCommandCompletions(c *Context, name string) bool {
-<<<<<<< HEAD
-	if c.Bool(GenerateCompletionFlag.Name) && c.App.EnableShellCompletion {
-		ShowCommandCompletions(c, name)
-		return true
-	}
-
-	return false
+	if !c.Bool(GenerateCompletionFlag.Name) && !c.App.EnableShellCompletion {
+		return false
+	}
+
+	ShowCommandCompletions(c, name)
+	return true
 }
 
 func checkInitCompletion(c *Context) (bool, error) {
@@ -407,12 +383,4 @@
 autoload -U bashcompinit && bashcompinit;`
 
 	return template + "\n" + bashCompletionCode(progName)
-=======
-	if !c.shellComplete {
-		return false
-	}
-
-	ShowCommandCompletions(c, name)
-	return true
->>>>>>> c717f7a2
 }