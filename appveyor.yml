version: "{build}"

os: Windows Server 2012 R2

clone_folder: c:\gopath\src\github.com\urfave\cli

cache:
- node_modules

environment:
  GOPATH: C:\gopath
  GOVERSION: 1.6
  PYTHON: C:\Python27-x64
  PYTHON_VERSION: 2.7.x
  PYTHON_ARCH: 64

install:
- set PATH=%GOPATH%\bin;C:\go\bin;%PATH%
- go version
- go env
<<<<<<< HEAD
- go get github.com/urfave/gfmxr/...
- rmdir c:\gopath\src\gopkg.in\urfave\cli.v2 /s /q
- rmdir c:\gopath\pkg /s /q
- git clone . c:\gopath\src\gopkg.in\urfave\cli.v2
=======
- go get github.com/urfave/gfmrun/...
>>>>>>> 11c13450
- go get -v -t ./...
- if not exist node_modules\.bin\markdown-toc npm install markdown-toc

build_script:
- python runtests vet
- python runtests test
<<<<<<< HEAD
- python runtests gfmxr
- python cli-v1-to-v2 --selftest
- python runtests migrations
- python runtests toc
=======
- python runtests gfmrun
>>>>>>> 11c13450
<|MERGE_RESOLUTION|>--- conflicted
+++ resolved
@@ -18,25 +18,17 @@
 - set PATH=%GOPATH%\bin;C:\go\bin;%PATH%
 - go version
 - go env
-<<<<<<< HEAD
-- go get github.com/urfave/gfmxr/...
+- go get github.com/urfave/gfmrun/...
 - rmdir c:\gopath\src\gopkg.in\urfave\cli.v2 /s /q
 - rmdir c:\gopath\pkg /s /q
 - git clone . c:\gopath\src\gopkg.in\urfave\cli.v2
-=======
-- go get github.com/urfave/gfmrun/...
->>>>>>> 11c13450
 - go get -v -t ./...
 - if not exist node_modules\.bin\markdown-toc npm install markdown-toc
 
 build_script:
 - python runtests vet
 - python runtests test
-<<<<<<< HEAD
-- python runtests gfmxr
+- python runtests gfmrun
 - python cli-v1-to-v2 --selftest
 - python runtests migrations
-- python runtests toc
-=======
-- python runtests gfmrun
->>>>>>> 11c13450
+- python runtests toc