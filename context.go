--- conflicted
+++ resolved
@@ -35,17 +35,26 @@
 
 // Int64 looks up the value of a local int flag, returns 0 if no int flag exists
 func (c *Context) Int64(name string) int64 {
-	return lookupInt64(name, c.flagSet)
+	if fs := lookupFlagSet(name, c); fs != nil {
+		return lookupInt64(name, fs)
+	}
+	return 0
 }
 
 // Uint looks up the value of a local int flag, returns 0 if no int flag exists
 func (c *Context) Uint(name string) uint {
-	return lookupUint(name, c.flagSet)
+	if fs := lookupFlagSet(name, c); fs != nil {
+		return lookupUint(name, fs)
+	}
+	return 0
 }
 
 // Uint64 looks up the value of a local int flag, returns 0 if no int flag exists
 func (c *Context) Uint64(name string) uint64 {
-	return lookupUint64(name, c.flagSet)
+	if fs := lookupFlagSet(name, c); fs != nil {
+		return lookupUint64(name, fs)
+	}
+	return 0
 }
 
 // Duration looks up the value of a local time.Duration flag, returns 0 if no
@@ -60,147 +69,59 @@
 // Float64 looks up the value of a local float64 flag, returns 0 if no float64
 // flag exists
 func (c *Context) Float64(name string) float64 {
-<<<<<<< HEAD
-	if fs := lookupFlagSet(name, c); fs != nil {
-=======
-	return lookupFloat64(name, c.flagSet)
+	if fs := lookupFlagSet(name, c); fs != nil {
+		return lookupFloat64(name, fs)
+	}
+	return 0
+}
+
+// Int64Slice looks up the value of a local int slice flag, returns nil if no int
+// slice flag exists
+func (c *Context) Int64Slice(name string) []int64 {
+	if fs := lookupFlagSet(name, c); fs != nil {
+		return lookupInt64Slice(name, fs)
+	}
+	return nil
 }
 
 // Bool looks up the value of a local bool flag, returns false if no bool flag exists
 func (c *Context) Bool(name string) bool {
-	return lookupBool(name, c.flagSet)
-}
-
-// BoolT looks up the value of a local boolT flag, returns false if no bool flag exists
-func (c *Context) BoolT(name string) bool {
-	return lookupBoolT(name, c.flagSet)
+	if fs := lookupFlagSet(name, c); fs != nil {
+		return lookupBool(name, fs)
+	}
+	return false
 }
 
 // String looks up the value of a local string flag, returns "" if no string flag exists
 func (c *Context) String(name string) string {
-	return lookupString(name, c.flagSet)
+	if fs := lookupFlagSet(name, c); fs != nil {
+		return lookupString(name, fs)
+	}
+	return ""
 }
 
 // StringSlice looks up the value of a local string slice flag, returns nil if no
 // string slice flag exists
 func (c *Context) StringSlice(name string) []string {
-	return lookupStringSlice(name, c.flagSet)
+	if fs := lookupFlagSet(name, c); fs != nil {
+		return lookupStringSlice(name, fs)
+	}
+	return nil
 }
 
 // IntSlice looks up the value of a local int slice flag, returns nil if no int
 // slice flag exists
 func (c *Context) IntSlice(name string) []int {
-	return lookupIntSlice(name, c.flagSet)
-}
-
-// Int64Slice looks up the value of a local int slice flag, returns nil if no int
-// slice flag exists
-func (c *Context) Int64Slice(name string) []int64 {
-	return lookupInt64Slice(name, c.flagSet)
+	if fs := lookupFlagSet(name, c); fs != nil {
+		return lookupIntSlice(name, fs)
+	}
+	return nil
 }
 
 // Generic looks up the value of a local generic flag, returns nil if no generic
 // flag exists
 func (c *Context) Generic(name string) interface{} {
-	return lookupGeneric(name, c.flagSet)
-}
-
-// GlobalInt looks up the value of a global int flag, returns 0 if no int flag exists
-func (c *Context) GlobalInt(name string) int {
-	if fs := lookupGlobalFlagSet(name, c); fs != nil {
-		return lookupInt(name, fs)
-	}
-	return 0
-}
-
-// GlobalInt64 looks up the value of a global int flag, returns 0 if no int flag exists
-func (c *Context) GlobalInt64(name string) int64 {
-	if fs := lookupGlobalFlagSet(name, c); fs != nil {
-		return lookupInt64(name, fs)
-	}
-	return 0
-}
-
-// GlobalUint looks up the value of a global int flag, returns 0 if no int flag exists
-func (c *Context) GlobalUint(name string) uint {
-	if fs := lookupGlobalFlagSet(name, c); fs != nil {
-		return lookupUint(name, fs)
-	}
-	return 0
-}
-
-// GlobalUint64 looks up the value of a global int flag, returns 0 if no int flag exists
-func (c *Context) GlobalUint64(name string) uint64 {
-	if fs := lookupGlobalFlagSet(name, c); fs != nil {
-		return lookupUint64(name, fs)
-	}
-	return 0
-}
-
-// GlobalFloat64 looks up the value of a global float64 flag, returns float64(0)
-// if no float64 flag exists
-func (c *Context) GlobalFloat64(name string) float64 {
-	if fs := lookupGlobalFlagSet(name, c); fs != nil {
->>>>>>> b438abf7
-		return lookupFloat64(name, fs)
-	}
-	return 0
-}
-
-// Bool looks up the value of a local bool flag, returns false if no bool flag exists
-func (c *Context) Bool(name string) bool {
-	if fs := lookupFlagSet(name, c); fs != nil {
-		return lookupBool(name, fs)
-	}
-	return false
-}
-
-// String looks up the value of a local string flag, returns "" if no string flag exists
-func (c *Context) String(name string) string {
-	if fs := lookupFlagSet(name, c); fs != nil {
-		return lookupString(name, fs)
-	}
-	return ""
-}
-
-// StringSlice looks up the value of a local string slice flag, returns nil if no
-// string slice flag exists
-func (c *Context) StringSlice(name string) []string {
-	if fs := lookupFlagSet(name, c); fs != nil {
-		return lookupStringSlice(name, fs)
-	}
-	return nil
-}
-
-// IntSlice looks up the value of a local int slice flag, returns nil if no int
-// slice flag exists
-func (c *Context) IntSlice(name string) []int {
-	if fs := lookupFlagSet(name, c); fs != nil {
-		return lookupIntSlice(name, fs)
-	}
-	return nil
-}
-
-<<<<<<< HEAD
-// Generic looks up the value of a local generic flag, returns nil if no generic
-// flag exists
-func (c *Context) Generic(name string) interface{} {
-	if fs := lookupFlagSet(name, c); fs != nil {
-=======
-// GlobalInt64Slice looks up the value of a global int slice flag, returns nil if
-// no int slice flag exists
-func (c *Context) GlobalInt64Slice(name string) []int64 {
-	if fs := lookupGlobalFlagSet(name, c); fs != nil {
-		return lookupInt64Slice(name, fs)
-	}
-	return nil
-}
-
-// GlobalGeneric looks up the value of a global generic flag, returns nil if no
-// generic flag exists
-func (c *Context) GlobalGeneric(name string) interface{} {
-	if fs := lookupGlobalFlagSet(name, c); fs != nil {
->>>>>>> b438abf7
+	if fs := lookupFlagSet(name, c); fs != nil {
 		return lookupGeneric(name, fs)
 	}
 	return nil
