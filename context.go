package cli

import (
	"context"
	"flag"
	"fmt"
	"io"
	"os"
	"strings"
)

// Context is a type that is passed through to
// each Handler action in a cli application. Context
// can be used to retrieve context-specific args and
// parsed command-line options.
type Context struct {
	context.Context
	Command       *Command
	shellComplete bool
	flagSet       *flag.FlagSet
	parentContext *Context
}

func newRootContext(ctx context.Context, shellComplete bool) *Context {
	return &Context{
		Context:       ctx,
		shellComplete: shellComplete,
		flagSet:       &flag.FlagSet{},
	}
}

// NewContext creates a new context. For use in when invoking a Command action.
func NewContext(cmd *Command, set *flag.FlagSet, parentCtx *Context) *Context {
	if parentCtx == nil {
		parentCtx = newRootContext(context.TODO(), false)
	}
	c := &Context{
		Context:       parentCtx.Context,
		shellComplete: parentCtx.shellComplete,
		Command:       cmd,
		flagSet:       set,
		parentContext: parentCtx,
	}
	return c
}

// NumFlags returns the number of flags set
func (cCtx *Context) NumFlags() int {
	return cCtx.flagSet.NFlag()
}

// Set sets a context flag to a value.
func (cCtx *Context) Set(name, value string) error {
	if fs := cCtx.lookupFlagSet(name); fs != nil {
		return fs.Set(name, value)
	}

	return fmt.Errorf("no such flag -%s", name)
}

// IsSet determines if the flag was actually set
func (cCtx *Context) IsSet(name string) bool {
	if fs := cCtx.lookupFlagSet(name); fs != nil {
		isSet := false
		fs.Visit(func(f *flag.Flag) {
			if f.Name == name {
				isSet = true
			}
		})
		if isSet {
			return true
		}

		f := cCtx.lookupFlag(name)
		if f == nil {
			return false
		}

		return f.IsSet()
	}

	return false
}

// LocalFlagNames returns a slice of flag names used in this context.
func (cCtx *Context) LocalFlagNames() []string {
	var names []string
	cCtx.flagSet.Visit(makeFlagNameVisitor(&names))
	// Check the flags which have been set via env or file
	if cCtx.Command != nil && cCtx.Command.Flags != nil {
		for _, f := range cCtx.Command.Flags {
			if f.IsSet() {
				names = append(names, f.Names()...)
			}
		}
	}

	// Sort out the duplicates since flag could be set via multiple
	// paths
	m := map[string]struct{}{}
	var unames []string
	for _, name := range names {
		if _, ok := m[name]; !ok {
			m[name] = struct{}{}
			unames = append(unames, name)
		}
	}

	return unames
}

// FlagNames returns a slice of flag names used by the this context and all of
// its parent contexts.
func (cCtx *Context) FlagNames() []string {
	var names []string
	for _, pCtx := range cCtx.Lineage() {
		names = append(names, pCtx.LocalFlagNames()...)
	}
	return names
}

// Lineage returns *this* context and all of its ancestor contexts in order from
// child to parent
func (cCtx *Context) Lineage() []*Context {
	var lineage []*Context

	for cur := cCtx; cur != nil; cur = cur.parentContext {
		lineage = append(lineage, cur)
	}

	return lineage
}

<<<<<<< HEAD
func (cCtx *Context) root() *Context {
	lineage := cCtx.Lineage()
	if len(lineage) >= 2 {
		return lineage[len(lineage)-2]
	}
	return lineage[len(lineage)-1]
}

func (cCtx *Context) Reader() io.Reader {
	root := cCtx.root()
	if root.Command != nil && root.Command.Reader != nil {
		return root.Command.Reader
	}

	return os.Stdin
}

func (cCtx *Context) Writer() io.Writer {
	root := cCtx.root()
	if root.Command != nil && root.Command.Writer != nil {
		return root.Command.Writer
	}

	return os.Stdout
}

func (cCtx *Context) ErrWriter() io.Writer {
	root := cCtx.root()
	if root.Command != nil && root.Command.ErrWriter != nil {
		return root.Command.ErrWriter
	}

	return os.Stderr
}

// Count returns the num of occurences of this flag
=======
// Count returns the num of occurrences of this flag
>>>>>>> 5de19df5
func (cCtx *Context) Count(name string) int {
	if fs := cCtx.lookupFlagSet(name); fs != nil {
		if cf, ok := fs.Lookup(name).Value.(Countable); ok {
			return cf.Count()
		}
	}
	return 0
}

// Value returns the value of the flag corresponding to `name`
func (cCtx *Context) Value(name string) interface{} {
	if fs := cCtx.lookupFlagSet(name); fs != nil {
		return fs.Lookup(name).Value.(flag.Getter).Get()
	}
	return nil
}

// Args returns the command line arguments associated with the context.
func (cCtx *Context) Args() Args {
	ret := args(cCtx.flagSet.Args())
	return &ret
}

// NArg returns the number of the command line arguments.
func (cCtx *Context) NArg() int {
	return cCtx.Args().Len()
}

func (cCtx *Context) lookupFlag(name string) Flag {
	for _, c := range cCtx.Lineage() {
		if c.Command == nil {
			continue
		}

		for _, f := range c.Command.Flags {
			for _, n := range f.Names() {
				if n == name {
					return f
				}
			}
		}
	}

	return nil
}

func (cCtx *Context) lookupFlagSet(name string) *flag.FlagSet {
	for _, c := range cCtx.Lineage() {
		if c.flagSet == nil {
			continue
		}
		if f := c.flagSet.Lookup(name); f != nil {
			return c.flagSet
		}
	}
	cCtx.onInvalidFlag(name)
	return nil
}

func (cCtx *Context) checkRequiredFlags(flags []Flag) requiredFlagsErr {
	var missingFlags []string
	for _, f := range flags {
		if rf, ok := f.(RequiredFlag); ok && rf.IsRequired() {
			var flagPresent bool
			var flagName string

			for _, key := range f.Names() {
				flagName = key

				if cCtx.IsSet(strings.TrimSpace(key)) {
					flagPresent = true
				}
			}

			if !flagPresent && flagName != "" {
				missingFlags = append(missingFlags, flagName)
			}
		}
	}

	if len(missingFlags) != 0 {
		return &errRequiredFlags{missingFlags: missingFlags}
	}

	return nil
}

func (cCtx *Context) onInvalidFlag(name string) {
	for cCtx != nil {
		if cCtx.Command != nil && cCtx.Command.InvalidFlagAccessHandler != nil {
			cCtx.Command.InvalidFlagAccessHandler(cCtx, name)
			break
		}
		cCtx = cCtx.parentContext
	}
}

func makeFlagNameVisitor(names *[]string) func(*flag.Flag) {
	return func(f *flag.Flag) {
		nameParts := strings.Split(f.Name, ",")
		name := strings.TrimSpace(nameParts[0])

		for _, part := range nameParts {
			part = strings.TrimSpace(part)
			if len(part) > len(name) {
				name = part
			}
		}

		if name != "" {
			*names = append(*names, name)
		}
	}
}<|MERGE_RESOLUTION|>--- conflicted
+++ resolved
@@ -131,7 +131,6 @@
 	return lineage
 }
 
-<<<<<<< HEAD
 func (cCtx *Context) root() *Context {
 	lineage := cCtx.Lineage()
 	if len(lineage) >= 2 {
@@ -167,10 +166,7 @@
 	return os.Stderr
 }
 
-// Count returns the num of occurences of this flag
-=======
 // Count returns the num of occurrences of this flag
->>>>>>> 5de19df5
 func (cCtx *Context) Count(name string) int {
 	if fs := cCtx.lookupFlagSet(name); fs != nil {
 		if cf, ok := fs.Lookup(name).Value.(Countable); ok {
