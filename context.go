package cli

import (
	"errors"
	"flag"
	"strconv"
	"strings"
	"time"
)

// Context is a type that is passed through to
// each Handler action in a cli application. Context
// can be used to retrieve context-specific Args and
// parsed command-line options.
type Context struct {
	App            *App
	Command        Command
	flagSet        *flag.FlagSet
	setFlags       map[string]bool
	globalSetFlags map[string]bool
	parentContext  *Context
}

// Creates a new context. For use in when invoking an App or Command action.
func NewContext(app *App, set *flag.FlagSet, parentCtx *Context) *Context {
	return &Context{App: app, flagSet: set, parentContext: parentCtx}
}

// Looks up the value of a local int flag, returns 0 if no int flag exists
func (c *Context) Int(name string) int {
	return lookupInt(name, c.flagSet)
}

// Looks up the value of a local time.Duration flag, returns 0 if no time.Duration flag exists
func (c *Context) Duration(name string) time.Duration {
	return lookupDuration(name, c.flagSet)
}

// Looks up the value of a local float64 flag, returns 0 if no float64 flag exists
func (c *Context) Float64(name string) float64 {
	return lookupFloat64(name, c.flagSet)
}

// Looks up the value of a local bool flag, returns false if no bool flag exists
func (c *Context) Bool(name string) bool {
	return lookupBool(name, c.flagSet)
}

// Looks up the value of a local boolT flag, returns false if no bool flag exists
func (c *Context) BoolT(name string) bool {
	return lookupBoolT(name, c.flagSet)
}

// Looks up the value of a local string flag, returns "" if no string flag exists
func (c *Context) String(name string) string {
	return lookupString(name, c.flagSet)
}

// Looks up the value of a local string slice flag, returns nil if no string slice flag exists
func (c *Context) StringSlice(name string) []string {
	return lookupStringSlice(name, c.flagSet)
}

// Looks up the value of a local int slice flag, returns nil if no int slice flag exists
func (c *Context) IntSlice(name string) []int {
	return lookupIntSlice(name, c.flagSet)
}

// Looks up the value of a local generic flag, returns nil if no generic flag exists
func (c *Context) Generic(name string) interface{} {
	return lookupGeneric(name, c.flagSet)
}

// Looks up the value of a global int flag, returns 0 if no int flag exists
func (c *Context) GlobalInt(name string) int {
	if fs := lookupGlobalFlagSet(name, c); fs != nil {
		return lookupInt(name, fs)
	}
	return 0
}

// Looks up the value of a global float64 flag, returns float64(0) if no float64
// flag exists
func (c *Context) GlobalFloat64(name string) float64 {
	if fs := lookupGlobalFlagSet(name, c); fs != nil {
		return lookupFloat64(name, fs)
	}
	return float64(0)
}

// Looks up the value of a global time.Duration flag, returns 0 if no time.Duration flag exists
func (c *Context) GlobalDuration(name string) time.Duration {
	if fs := lookupGlobalFlagSet(name, c); fs != nil {
		return lookupDuration(name, fs)
	}
	return 0
}

// Looks up the value of a global bool flag, returns false if no bool flag exists
func (c *Context) GlobalBool(name string) bool {
	if fs := lookupGlobalFlagSet(name, c); fs != nil {
		return lookupBool(name, fs)
	}
	return false
}

// Looks up the value of a global string flag, returns "" if no string flag exists
func (c *Context) GlobalString(name string) string {
	if fs := lookupGlobalFlagSet(name, c); fs != nil {
		return lookupString(name, fs)
	}
	return ""
}

// Looks up the value of a global string slice flag, returns nil if no string slice flag exists
func (c *Context) GlobalStringSlice(name string) []string {
	if fs := lookupGlobalFlagSet(name, c); fs != nil {
		return lookupStringSlice(name, fs)
	}
	return nil
}

// Looks up the value of a global int slice flag, returns nil if no int slice flag exists
func (c *Context) GlobalIntSlice(name string) []int {
	if fs := lookupGlobalFlagSet(name, c); fs != nil {
		return lookupIntSlice(name, fs)
	}
	return nil
}

// Looks up the value of a global generic flag, returns nil if no generic flag exists
func (c *Context) GlobalGeneric(name string) interface{} {
	if fs := lookupGlobalFlagSet(name, c); fs != nil {
		return lookupGeneric(name, fs)
	}
	return nil
}

// Returns the number of flags set
func (c *Context) NumFlags() int {
	return c.flagSet.NFlag()
}

// Set sets a context flag to a value.
func (c *Context) Set(name, value string) error {
	return c.flagSet.Set(name, value)
}

// GlobalSet sets a context flag to a value on the global flagset
func (c *Context) GlobalSet(name, value string) error {
	return globalContext(c).flagSet.Set(name, value)
}

// Determines if the flag was actually set
func (c *Context) IsSet(name string) bool {
	if c.setFlags == nil {
		c.setFlags = make(map[string]bool)
		c.flagSet.Visit(func(f *flag.Flag) {
			c.setFlags[f.Name] = true
		})
	}
	return c.setFlags[name] == true
}

// Determines if the global flag was actually set
func (c *Context) GlobalIsSet(name string) bool {
	if c.globalSetFlags == nil {
		c.globalSetFlags = make(map[string]bool)
		ctx := c
		if ctx.parentContext != nil {
			ctx = ctx.parentContext
		}
		for ; ctx != nil && c.globalSetFlags[name] == false; ctx = ctx.parentContext {
			ctx.flagSet.Visit(func(f *flag.Flag) {
				c.globalSetFlags[f.Name] = true
			})
		}
	}
	return c.globalSetFlags[name]
}

// Returns a slice of flag names used in this context.
func (c *Context) FlagNames() (names []string) {
	for _, flag := range c.Command.Flags {
		name := strings.Split(flag.GetName(), ",")[0]
		if name == "help" {
			continue
		}
		names = append(names, name)
	}
	return
}

// Returns a slice of global flag names used by the app.
func (c *Context) GlobalFlagNames() (names []string) {
	for _, flag := range c.App.Flags {
		name := strings.Split(flag.GetName(), ",")[0]
		if name == "help" || name == "version" {
			continue
		}
		names = append(names, name)
	}
	return
}

// Returns the parent context, if any
func (c *Context) Parent() *Context {
	return c.parentContext
}

type Args []string

// Returns the command line arguments associated with the context.
func (c *Context) Args() Args {
	args := Args(c.flagSet.Args())
	return args
}

<<<<<<< HEAD
// Returns the number of the command line arguments.
func (c *Context) NArg() int {
	return len(c.Args())
=======
// Returns the command line arguments.
func (c *Context) GlobalArgs() Args {
	args := Args(c.globalSet.Args())
	return args
>>>>>>> 1cb5ec4a
}

// Returns the nth argument, or else a blank string
func (a Args) Get(n int) string {
	if len(a) > n {
		return a[n]
	}
	return ""
}

// Returns the first argument, or else a blank string
func (a Args) First() string {
	return a.Get(0)
}

// Return the rest of the arguments (not the first one)
// or else an empty string slice
func (a Args) Tail() []string {
	if len(a) >= 2 {
		return []string(a)[1:]
	}
	return []string{}
}

// Checks if there are any arguments present
func (a Args) Present() bool {
	return len(a) != 0
}

// Swaps arguments at the given indexes
func (a Args) Swap(from, to int) error {
	if from >= len(a) || to >= len(a) {
		return errors.New("index out of range")
	}
	a[from], a[to] = a[to], a[from]
	return nil
}

func globalContext(ctx *Context) *Context {
	if ctx == nil {
		return nil
	}

	for {
		if ctx.parentContext == nil {
			return ctx
		}
		ctx = ctx.parentContext
	}
}

func lookupGlobalFlagSet(name string, ctx *Context) *flag.FlagSet {
	if ctx.parentContext != nil {
		ctx = ctx.parentContext
	}
	for ; ctx != nil; ctx = ctx.parentContext {
		if f := ctx.flagSet.Lookup(name); f != nil {
			return ctx.flagSet
		}
	}
	return nil
}

func lookupInt(name string, set *flag.FlagSet) int {
	f := set.Lookup(name)
	if f != nil {
		val, err := strconv.Atoi(f.Value.String())
		if err != nil {
			return 0
		}
		return val
	}

	return 0
}

func lookupDuration(name string, set *flag.FlagSet) time.Duration {
	f := set.Lookup(name)
	if f != nil {
		val, err := time.ParseDuration(f.Value.String())
		if err == nil {
			return val
		}
	}

	return 0
}

func lookupFloat64(name string, set *flag.FlagSet) float64 {
	f := set.Lookup(name)
	if f != nil {
		val, err := strconv.ParseFloat(f.Value.String(), 64)
		if err != nil {
			return 0
		}
		return val
	}

	return 0
}

func lookupString(name string, set *flag.FlagSet) string {
	f := set.Lookup(name)
	if f != nil {
		return f.Value.String()
	}

	return ""
}

func lookupStringSlice(name string, set *flag.FlagSet) []string {
	f := set.Lookup(name)
	if f != nil {
		return (f.Value.(*StringSlice)).Value()

	}

	return nil
}

func lookupIntSlice(name string, set *flag.FlagSet) []int {
	f := set.Lookup(name)
	if f != nil {
		return (f.Value.(*IntSlice)).Value()

	}

	return nil
}

func lookupGeneric(name string, set *flag.FlagSet) interface{} {
	f := set.Lookup(name)
	if f != nil {
		return f.Value
	}
	return nil
}

func lookupBool(name string, set *flag.FlagSet) bool {
	f := set.Lookup(name)
	if f != nil {
		val, err := strconv.ParseBool(f.Value.String())
		if err != nil {
			return false
		}
		return val
	}

	return false
}

func lookupBoolT(name string, set *flag.FlagSet) bool {
	f := set.Lookup(name)
	if f != nil {
		val, err := strconv.ParseBool(f.Value.String())
		if err != nil {
			return true
		}
		return val
	}

	return false
}

func copyFlag(name string, ff *flag.Flag, set *flag.FlagSet) {
	switch ff.Value.(type) {
	case *StringSlice:
	default:
		set.Set(name, ff.Value.String())
	}
}

func normalizeFlags(flags []Flag, set *flag.FlagSet) error {
	visited := make(map[string]bool)
	set.Visit(func(f *flag.Flag) {
		visited[f.Name] = true
	})
	for _, f := range flags {
		parts := strings.Split(f.GetName(), ",")
		if len(parts) == 1 {
			continue
		}
		var ff *flag.Flag
		for _, name := range parts {
			name = strings.Trim(name, " ")
			if visited[name] {
				if ff != nil {
					return errors.New("Cannot use two forms of the same flag: " + name + " " + ff.Name)
				}
				ff = set.Lookup(name)
			}
		}
		if ff == nil {
			continue
		}
		for _, name := range parts {
			name = strings.Trim(name, " ")
			if !visited[name] {
				copyFlag(name, ff, set)
			}
		}
	}
	return nil
}<|MERGE_RESOLUTION|>--- conflicted
+++ resolved
@@ -216,16 +216,15 @@
 	return args
 }
 
-<<<<<<< HEAD
 // Returns the number of the command line arguments.
 func (c *Context) NArg() int {
 	return len(c.Args())
-=======
+}
+
 // Returns the command line arguments.
 func (c *Context) GlobalArgs() Args {
 	args := Args(c.globalSet.Args())
 	return args
->>>>>>> 1cb5ec4a
 }
 
 // Returns the nth argument, or else a blank string
