package cli

import (
	"errors"
	"flag"
	"strconv"
	"strings"
)

<<<<<<< HEAD
// Context is a type that is passed through to
// each Handler action in a cli application. Context
// can be used to retrieve context-specific Args and
// parsed command-line options.
type Context struct {
	App       *App
	Command   Command
	flagSet   *flag.FlagSet
	globalSet *flag.FlagSet
	setFlags  map[string]bool
}

// Creates a new context. For use in when invoking an App or Command action.
=======
type (
	Args []string

	// Context is a type that is passed through to each Handler action in a cli application.
	// Context can be used to retrieve context-specific Args and parsed command-line options.
	Context struct {
		App       *App
		flagSet   *flag.FlagSet
		globalSet *flag.FlagSet
		setFlags  map[string]bool
	}
)

// NewContext creates a new context. For use in when invoking an App or Command action.
>>>>>>> 65724ab6
func NewContext(app *App, set *flag.FlagSet, globalSet *flag.FlagSet) *Context {
	return &Context{App: app, flagSet: set, globalSet: globalSet}
}

// Int looks up the value of a local int flag, returns 0 if no int flag exists.
func (c *Context) Int(name string) int {
	return lookupInt(name, c.flagSet)
}

// Float64 looks up the value of a local float64 flag, returns 0 if no float64 flag exists.
func (c *Context) Float64(name string) float64 {
	return lookupFloat64(name, c.flagSet)
}

// Bool looks up the value of a local bool flag, returns false if no bool flag exists.
func (c *Context) Bool(name string) bool {
	return lookupBool(name, c.flagSet)
}

// BoolT looks up the value of a local boolT flag, returns false if no bool flag exists.
func (c *Context) BoolT(name string) bool {
	return lookupBoolT(name, c.flagSet)
}

// String looks up the value of a local string flag, returns "" if no string flag exists.
func (c *Context) String(name string) string {
	return lookupString(name, c.flagSet)
}

// StringSlice looks up the value of a local string slice flag, returns nil if no string slice flag exists.
func (c *Context) StringSlice(name string) []string {
	return lookupStringSlice(name, c.flagSet)
}

// IntSlice looks up the value of a local int slice flag, returns nil if no int slice flag exists.
func (c *Context) IntSlice(name string) []int {
	return lookupIntSlice(name, c.flagSet)
}

// GlobalInt looks up the value of a global int flag, returns 0 if no int flag exists
func (c *Context) GlobalInt(name string) int {
	return lookupInt(name, c.globalSet)
}

// GlobalBool looks up the value of a global bool flag, returns false if no bool flag exists.
func (c *Context) GlobalBool(name string) bool {
	return lookupBool(name, c.globalSet)
}

// GlobalString looks up the value of a global string flag, returns "" if no string flag exists.
func (c *Context) GlobalString(name string) string {
	return lookupString(name, c.globalSet)
}

// GlobalStringSlice looks up the value of a global string slice flag, returns nil if no string slice flag exists.
func (c *Context) GlobalStringSlice(name string) []string {
	return lookupStringSlice(name, c.globalSet)
}

// GlobalIntSlice looks up the value of a global int slice flag, returns nil if no int slice flag exists.
func (c *Context) GlobalIntSlice(name string) []int {
	return lookupIntSlice(name, c.globalSet)
}

// IsSet determines if the flag was actually set exists.
func (c *Context) IsSet(name string) bool {
	if c.setFlags == nil {
		c.setFlags = make(map[string]bool)
		c.flagSet.Visit(func(f *flag.Flag) {
			c.setFlags[f.Name] = true
		})
	}
	return c.setFlags[name] == true
}

// Args returns the command line arguments associated with the context.
func (c *Context) Args() Args {
	args := Args(c.flagSet.Args())
	return args
}

// Get returns the nth argument, or else a blank string.
func (a Args) Get(n int) string {
	if len(a) > n {
		return a[n]
	}
	return ""
}

// First returns the first argument, or else a blank string.
func (a Args) First() string {
	return a.Get(0)
}

// Tail return the rest of the arguments (not the first one) or else an empty string slice.
func (a Args) Tail() []string {
	if len(a) >= 2 {
		return []string(a)[1:]
	}
	return []string{}
}

// Present checks if there are any arguments present.
func (a Args) Present() bool {
	return len(a) != 0
}

// lookupInt retrieves the Int value of a named flag.
func lookupInt(name string, set *flag.FlagSet) int {
	f := set.Lookup(name)
	// bail out if name is not found in set
	if f == nil {
		return 0
	}
	// get the Int value
	val, err := strconv.Atoi(f.Value.String())
	if err != nil {
		return 0
	}
	return val
}

// lookupFloat64 retrieves the Float64 value of a named flag.
func lookupFloat64(name string, set *flag.FlagSet) float64 {
	f := set.Lookup(name)
	// bail out if name is not found in set
	if f == nil {
		return 0
	}
	// get the Float64 value
	val, err := strconv.ParseFloat(f.Value.String(), 64)
	if err != nil {
		return 0
	}
	return val
}

// lookupString retrieves the String value of a named flag.
func lookupString(name string, set *flag.FlagSet) string {
	f := set.Lookup(name)
	// bail out if name is not found in set
	if f == nil {
		return ""
	}
	// get and return the string value
	return f.Value.String()
}

// lookupStringSlice retrieves the StringSlice value of a named flag.
func lookupStringSlice(name string, set *flag.FlagSet) []string {
	f := set.Lookup(name)
	// bail out if name is not found in set
	if f == nil {
		return nil
	}
	// get and return the string slice value
	return (f.Value.(*StringSlice)).Value()
}

// lookupIntSlice retrieves the IntSlice value of a named flag.
func lookupIntSlice(name string, set *flag.FlagSet) []int {
	f := set.Lookup(name)
	// bail out if name is not found in set
	if f == nil {
		return nil
	}
	// get and return the int slice value
	return (f.Value.(*IntSlice)).Value()
}

// lookupBool retrieves the Bool value of a named flag.
func lookupBool(name string, set *flag.FlagSet) bool {
	f := set.Lookup(name)
	// bail out if name is not found in set
	if f == nil {
		return false
	}
	// get the Bool value
	val, err := strconv.ParseBool(f.Value.String())
	if err != nil {
		return false
	}
	return val
}

// lookupBoolT retrieves the BoolT value of a named flag.
func lookupBoolT(name string, set *flag.FlagSet) bool {
	f := set.Lookup(name)
	if f == nil {
		return false
	}
	// get the BoolT value
	val, err := strconv.ParseBool(f.Value.String())
	if err != nil {
		return true
	}
	return val
}

func copyFlag(name string, ff *flag.Flag, set *flag.FlagSet) {
	switch ff.Value.(type) {
	case *StringSlice:
	default:
		set.Set(name, ff.Value.String())
	}
}

// mapS applies the given function on each element in the string slice.
func mapS(sl []string, f func(string) string) []string {
	newlist := make([]string, len(sl))
	for i, element := range sl {
		newlist[i] = f(element)
	}
	return newlist
}

func normalizeFlags(flags []Flag, set *flag.FlagSet) error {
	visited := make(map[string]bool)
	set.Visit(func(f *flag.Flag) {
		visited[f.Name] = true
	})
	for _, f := range flags {
		// split flags by comma and strip the whitespace from each element
		parts := mapS(strings.Split(f.getName(), ","), strings.TrimSpace)
		if len(parts) == 1 {
			continue
		}
		var ff *flag.Flag
		for _, name := range parts {
			if visited[name] {
				if ff != nil {
					return errors.New("Cannot use two forms of the same flag: " + name + " " + ff.Name)
				}
				ff = set.Lookup(name)
			}
		}
		if ff == nil {
			continue
		}
		for _, name := range parts {
			if !visited[name] {
				copyFlag(name, ff, set)
			}
		}
	}
	return nil
}<|MERGE_RESOLUTION|>--- conflicted
+++ resolved
@@ -7,21 +7,6 @@
 	"strings"
 )
 
-<<<<<<< HEAD
-// Context is a type that is passed through to
-// each Handler action in a cli application. Context
-// can be used to retrieve context-specific Args and
-// parsed command-line options.
-type Context struct {
-	App       *App
-	Command   Command
-	flagSet   *flag.FlagSet
-	globalSet *flag.FlagSet
-	setFlags  map[string]bool
-}
-
-// Creates a new context. For use in when invoking an App or Command action.
-=======
 type (
 	Args []string
 
@@ -29,6 +14,7 @@
 	// Context can be used to retrieve context-specific Args and parsed command-line options.
 	Context struct {
 		App       *App
+		Command   Command
 		flagSet   *flag.FlagSet
 		globalSet *flag.FlagSet
 		setFlags  map[string]bool
@@ -36,7 +22,6 @@
 )
 
 // NewContext creates a new context. For use in when invoking an App or Command action.
->>>>>>> 65724ab6
 func NewContext(app *App, set *flag.FlagSet, globalSet *flag.FlagSet) *Context {
 	return &Context{App: app, flagSet: set, globalSet: globalSet}
 }
