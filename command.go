--- conflicted
+++ resolved
@@ -262,7 +262,6 @@
 		}
 	}
 
-<<<<<<< HEAD
 	// Define here so it closes over the above variables
 	showErrAndHelp := func(err error) {
 		fmt.Fprintln(ctx.App.Writer, err)
@@ -289,7 +288,6 @@
 	}
 
 	context := NewContext(ctx.App, set, ctx.globalSet)
-=======
 	return append(flags, nonflags...)
 }
 
@@ -303,7 +301,6 @@
 		}
 		return true
 	}
->>>>>>> 693af58b
 
 	// separate combined flags
 	var flagArgsSeparated []string
