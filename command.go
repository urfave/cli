package cli

import (
	"fmt"
	"io/ioutil"
	"sort"
	"strings"
)

// Command is a subcommand for a cli.App.
type Command struct {
	// The name of the command
	Name string
	// short name of the command. Typically one character (deprecated, use `Aliases`)
	ShortName string
	// A list of aliases for the command
	Aliases []string
	// A short description of the usage of this command
	Usage string
	// Custom text to show on USAGE section of help
	UsageText string
	// A longer explanation of how the command works
	Description string
	// A short description of the arguments of this command
	ArgsUsage string
	// The category the command is part of
	Category string
	// The function to call when checking for bash command completions
	BashComplete BashCompleteFunc
	// An action to execute before any sub-subcommands are run, but after the context is ready
	// If a non-nil error is returned, no sub-subcommands are run
	Before BeforeFunc
	// An action to execute after any subcommands are run, but after the subcommand has finished
	// It is run even if Action() panics
	After AfterFunc
	// The function to call when this command is invoked
	Action interface{}
	// TODO: replace `Action: interface{}` with `Action: ActionFunc` once some kind
	// of deprecation period has passed, maybe?

	// Execute this function if a usage error occurs.
	OnUsageError OnUsageErrorFunc
	// List of child commands
	Subcommands Commands
	// List of flags to parse
	Flags []Flag
	// Treat all flags as normal arguments if true
	SkipFlagParsing bool
	// Skip flag provided and not defined if true
	SkipFlagNotDefined bool
	// Boolean to hide built-in help command
	HideHelp bool

	// Full name of command for help, defaults to full command name, including parent commands.
	HelpName        string
	commandNamePath []string
}

// Returns the full name of the command.
// For subcommands this ensures that parent commands are part of the command path
func (c Command) FullName() string {
	if c.commandNamePath == nil {
		return c.Name
	}
	return strings.Join(c.commandNamePath, " ")
}

type Commands []Command

// Invokes the command given the context, parses ctx.Args() to generate command-specific flags
func (c Command) Run(ctx *Context) (err error) {
	if len(c.Subcommands) > 0 {
		return c.startApp(ctx)
	}

	if !c.HideHelp && (HelpFlag != BoolFlag{}) {
		// append help to flags
		c.Flags = append(
			c.Flags,
			HelpFlag,
		)
	}

	if ctx.App.EnableBashCompletion {
		c.Flags = append(c.Flags, BashCompletionFlag)
	}

	set := flagSet(c.Name, c.Flags)
	set.SetOutput(ioutil.Discard)

	if !c.SkipFlagParsing {
		firstFlagIndex := -1
		terminatorIndex := -1
		for index, arg := range ctx.Args() {
			if arg == "--" {
				terminatorIndex = index
				break
			} else if arg == "-" {
				// Do nothing. A dash alone is not really a flag.
				continue
			} else if strings.HasPrefix(arg, "-") && firstFlagIndex == -1 {
				firstFlagIndex = index
			}
		}

		if firstFlagIndex > -1 {
			args := ctx.Args()
			regularArgs := make([]string, len(args[1:firstFlagIndex]))
			copy(regularArgs, args[1:firstFlagIndex])

			var flagArgs []string
			if terminatorIndex > -1 {
				flagArgs = args[firstFlagIndex:terminatorIndex]
				regularArgs = append(regularArgs, args[terminatorIndex:]...)
			} else {
				flagArgs = args[firstFlagIndex:]
			}

			err = set.Parse(append(flagArgs, regularArgs...))
		} else {
			err = set.Parse(ctx.Args().Tail())
		}
	} else {
		if c.SkipFlagParsing {
			err = set.Parse(append([]string{"--"}, ctx.Args().Tail()...))
		}
	}

	if err != nil {
<<<<<<< HEAD
		if c.OnUsageError != nil {
			err := c.OnUsageError(ctx, err, false)
			HandleExitCoder(err)
			return err
		} else {
			fmt.Fprintln(ctx.App.Writer, "Incorrect Usage.")
			fmt.Fprintln(ctx.App.Writer)
			ShowCommandHelp(ctx, c.Name)
=======
		if !c.SkipFlagNotDefined || !strings.Contains(err.Error(), "flag provided but not defined") {
			fmt.Fprint(ctx.App.Writer, "Incorrect Usage.\n\n")
			ShowCommandHelp(ctx, c.Name)
			fmt.Fprintln(ctx.App.Writer)
>>>>>>> 1cb5ec4a
			return err
		}
	}

	nerr := normalizeFlags(c.Flags, set)
	if nerr != nil {
		fmt.Fprintln(ctx.App.Writer, nerr)
		fmt.Fprintln(ctx.App.Writer)
		ShowCommandHelp(ctx, c.Name)
		return nerr
	}

	context := NewContext(ctx.App, set, ctx)

	if checkCommandCompletions(context, c.Name) {
		return nil
	}

	if checkCommandHelp(context, c.Name) {
		return nil
	}

	if c.After != nil {
		defer func() {
			afterErr := c.After(context)
			if afterErr != nil {
				HandleExitCoder(err)
				if err != nil {
					err = NewMultiError(err, afterErr)
				} else {
					err = afterErr
				}
			}
		}()
	}

	if c.Before != nil {
		err = c.Before(context)
		if err != nil {
			fmt.Fprintln(ctx.App.Writer, err)
			fmt.Fprintln(ctx.App.Writer)
			ShowCommandHelp(ctx, c.Name)
			HandleExitCoder(err)
			return err
		}
	}

	context.Command = c
	err = HandleAction(c.Action, context)

	if err != nil {
		HandleExitCoder(err)
	}
	return err
}

func (c Command) Names() []string {
	names := []string{c.Name}

	if c.ShortName != "" {
		names = append(names, c.ShortName)
	}

	return append(names, c.Aliases...)
}

// Returns true if Command.Name or Command.ShortName matches given name
func (c Command) HasName(name string) bool {
	for _, n := range c.Names() {
		if n == name {
			return true
		}
	}
	return false
}

func (c Command) startApp(ctx *Context) error {
	app := NewApp()
	app.Metadata = ctx.App.Metadata
	// set the name and usage
	app.Name = fmt.Sprintf("%s %s", ctx.App.Name, c.Name)
	if c.HelpName == "" {
		app.HelpName = c.HelpName
	} else {
		app.HelpName = app.Name
	}

	if c.Description != "" {
		app.Usage = c.Description
	} else {
		app.Usage = c.Usage
	}

	// set CommandNotFound
	app.CommandNotFound = ctx.App.CommandNotFound

	// set the flags and commands
	app.Commands = c.Subcommands
	app.Flags = c.Flags
	app.HideHelp = c.HideHelp

	app.Version = ctx.App.Version
	app.HideVersion = ctx.App.HideVersion
	app.Compiled = ctx.App.Compiled
	app.Author = ctx.App.Author
	app.Email = ctx.App.Email
	app.Writer = ctx.App.Writer

	app.categories = CommandCategories{}
	for _, command := range c.Subcommands {
		app.categories = app.categories.AddCommand(command.Category, command)
	}

	sort.Sort(app.categories)

	// bash completion
	app.EnableBashCompletion = ctx.App.EnableBashCompletion
	if c.BashComplete != nil {
		app.BashComplete = c.BashComplete
	}

	// set the actions
	app.Before = c.Before
	app.After = c.After
	if c.Action != nil {
		app.Action = c.Action
	} else {
		app.Action = helpSubcommand.Action
	}

	for index, cc := range app.Commands {
		app.Commands[index].commandNamePath = []string{c.Name, cc.Name}
	}

	return app.RunAsSubcommand(ctx)
}

// VisibleFlags returns a slice of the Flags with Hidden=false
func (c Command) VisibleFlags() []Flag {
	return visibleFlags(c.Flags)
}<|MERGE_RESOLUTION|>--- conflicted
+++ resolved
@@ -127,7 +127,13 @@
 	}
 
 	if err != nil {
-<<<<<<< HEAD
+		if !c.SkipFlagNotDefined || !strings.Contains(err.Error(), "flag provided but not defined") {
+			fmt.Fprint(ctx.App.Writer, "Incorrect Usage.\n\n")
+			ShowCommandHelp(ctx, c.Name)
+			fmt.Fprintln(ctx.App.Writer)
+			return err
+		}
+
 		if c.OnUsageError != nil {
 			err := c.OnUsageError(ctx, err, false)
 			HandleExitCoder(err)
@@ -136,12 +142,6 @@
 			fmt.Fprintln(ctx.App.Writer, "Incorrect Usage.")
 			fmt.Fprintln(ctx.App.Writer)
 			ShowCommandHelp(ctx, c.Name)
-=======
-		if !c.SkipFlagNotDefined || !strings.Contains(err.Error(), "flag provided but not defined") {
-			fmt.Fprint(ctx.App.Writer, "Incorrect Usage.\n\n")
-			ShowCommandHelp(ctx, c.Name)
-			fmt.Fprintln(ctx.App.Writer)
->>>>>>> 1cb5ec4a
 			return err
 		}
 	}
