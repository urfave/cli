package cli

// BashCompleteFunc is an action to execute when the bash-completion flag is set
type BashCompleteFunc func(*Context)

// BeforeFunc is an action to execute before any subcommands are run, but after
// the context is ready if a non-nil error is returned, no subcommands are run
type BeforeFunc func(*Context) error

// AfterFunc is an action to execute after any subcommands are run, but after the
// subcommand has finished it is run even if Action() panics
type AfterFunc func(*Context) error

// ActionFunc is the action to execute when no subcommands are specified
type ActionFunc func(*Context) error

// CommandNotFoundFunc is executed if the proper command cannot be found
type CommandNotFoundFunc func(*Context, string)

// OnUsageErrorFunc is executed if an usage error occurs. This is useful for displaying
// customized usage error messages.  This function is able to replace the
// original error messages.  If this function is not set, the "Incorrect usage"
// is displayed and the execution is interrupted.
type OnUsageErrorFunc func(context *Context, err error, isSubcommand bool) error

// FlagStringFunc is used by the help generation to display a flag, which is
// expected to be a single line.
type FlagStringFunc func(Flag) string

<<<<<<< HEAD
// ExitErrHandlerFunc is executed if provided in order to handle ExitError values
// returned by Actions and Before/After functions.
type ExitErrHandlerFunc func(context *Context, err error)
=======
// FlagNamePrefixFunc is used by the default FlagStringFunc to create prefix
// text for a flag's full name.
type FlagNamePrefixFunc func(fullName, placeholder string) string

// FlagEnvHintFunc is used by the default FlagStringFunc to annotate flag help
// with the environment variable details.
type FlagEnvHintFunc func(envVar, str string) string
>>>>>>> 2997500b
<|MERGE_RESOLUTION|>--- conflicted
+++ resolved
@@ -23,15 +23,14 @@
 // is displayed and the execution is interrupted.
 type OnUsageErrorFunc func(context *Context, err error, isSubcommand bool) error
 
+// ExitErrHandlerFunc is executed if provided in order to handle ExitError values
+// returned by Actions and Before/After functions.
+type ExitErrHandlerFunc func(context *Context, err error)
+
 // FlagStringFunc is used by the help generation to display a flag, which is
 // expected to be a single line.
 type FlagStringFunc func(Flag) string
 
-<<<<<<< HEAD
-// ExitErrHandlerFunc is executed if provided in order to handle ExitError values
-// returned by Actions and Before/After functions.
-type ExitErrHandlerFunc func(context *Context, err error)
-=======
 // FlagNamePrefixFunc is used by the default FlagStringFunc to create prefix
 // text for a flag's full name.
 type FlagNamePrefixFunc func(fullName, placeholder string) string
@@ -39,4 +38,3 @@
 // FlagEnvHintFunc is used by the default FlagStringFunc to annotate flag help
 // with the environment variable details.
 type FlagEnvHintFunc func(envVar, str string) string
->>>>>>> 2997500b
