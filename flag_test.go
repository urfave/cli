package cli

import (
	"flag"
	"fmt"
	"io"
	"io/ioutil"
	"os"
	"reflect"
	"regexp"
	"runtime"
	"strings"
	"testing"
	"time"
)

var boolFlagTests = []struct {
	name     string
	expected string
}{
	{"help", "--help\t(default: false)"},
	{"h", "-h\t(default: false)"},
}

func resetEnv(env []string) {
	for _, e := range env {
		fields := strings.SplitN(e, "=", 2)
		os.Setenv(fields[0], fields[1])
	}
}

func TestBoolFlagHelpOutput(t *testing.T) {
	for _, test := range boolFlagTests {
		fl := &BoolFlag{Name: test.name}
		output := fl.String()

		if output != test.expected {
			t.Errorf("%q does not match %q", output, test.expected)
		}
	}
}

func TestBoolFlagApply_SetsAllNames(t *testing.T) {
	v := false
	fl := BoolFlag{Name: "wat", Aliases: []string{"W", "huh"}, Destination: &v}
	set := flag.NewFlagSet("test", 0)
	_ = fl.Apply(set)

	err := set.Parse([]string{"--wat", "-W", "--huh"})
	expect(t, err, nil)
	expect(t, v, true)
}

func TestBoolFlagValueFromContext(t *testing.T) {
	set := flag.NewFlagSet("test", 0)
	set.Bool("trueflag", true, "doc")
	set.Bool("falseflag", false, "doc")
	ctx := NewContext(nil, set, nil)
	tf := &BoolFlag{Name: "trueflag"}
	ff := &BoolFlag{Name: "falseflag"}
	expect(t, tf.Get(ctx), true)
	expect(t, ff.Get(ctx), false)
}

func TestFlagsFromEnv(t *testing.T) {
	newSetFloat64Slice := func(defaults ...float64) Float64Slice {
		s := NewFloat64Slice(defaults...)
		s.hasBeenSet = false
		return *s
	}

	newSetIntSlice := func(defaults ...int) IntSlice {
		s := NewIntSlice(defaults...)
		s.hasBeenSet = false
		return *s
	}

	newSetInt64Slice := func(defaults ...int64) Int64Slice {
		s := NewInt64Slice(defaults...)
		s.hasBeenSet = false
		return *s
	}

	newSetStringSlice := func(defaults ...string) StringSlice {
		s := NewStringSlice(defaults...)
		s.hasBeenSet = false
		return *s
	}

	var flagTests = []struct {
		input     string
		output    interface{}
		flag      Flag
		errRegexp string
	}{
		{"", false, &BoolFlag{Name: "debug", EnvVars: []string{"DEBUG"}}, ""},
		{"1", true, &BoolFlag{Name: "debug", EnvVars: []string{"DEBUG"}}, ""},
		{"false", false, &BoolFlag{Name: "debug", EnvVars: []string{"DEBUG"}}, ""},
		{"foobar", true, &BoolFlag{Name: "debug", EnvVars: []string{"DEBUG"}}, `could not parse "foobar" as bool value for flag debug: .*`},

		{"1s", 1 * time.Second, &DurationFlag{Name: "time", EnvVars: []string{"TIME"}}, ""},
		{"foobar", false, &DurationFlag{Name: "time", EnvVars: []string{"TIME"}}, `could not parse "foobar" as duration value for flag time: .*`},

		{"1.2", 1.2, &Float64Flag{Name: "seconds", EnvVars: []string{"SECONDS"}}, ""},
		{"1", 1.0, &Float64Flag{Name: "seconds", EnvVars: []string{"SECONDS"}}, ""},
		{"foobar", 0, &Float64Flag{Name: "seconds", EnvVars: []string{"SECONDS"}}, `could not parse "foobar" as float64 value for flag seconds: .*`},

		{"1", int64(1), &Int64Flag{Name: "seconds", EnvVars: []string{"SECONDS"}}, ""},
		{"1.2", 0, &Int64Flag{Name: "seconds", EnvVars: []string{"SECONDS"}}, `could not parse "1.2" as int value for flag seconds: .*`},
		{"foobar", 0, &Int64Flag{Name: "seconds", EnvVars: []string{"SECONDS"}}, `could not parse "foobar" as int value for flag seconds: .*`},

		{"1", 1, &IntFlag{Name: "seconds", EnvVars: []string{"SECONDS"}}, ""},
		{"1.2", 0, &IntFlag{Name: "seconds", EnvVars: []string{"SECONDS"}}, `could not parse "1.2" as int value for flag seconds: .*`},
		{"foobar", 0, &IntFlag{Name: "seconds", EnvVars: []string{"SECONDS"}}, `could not parse "foobar" as int value for flag seconds: .*`},

		{"1.0,2", newSetFloat64Slice(1, 2), &Float64SliceFlag{Name: "seconds", EnvVars: []string{"SECONDS"}}, ""},
		{"foobar", newSetFloat64Slice(), &Float64SliceFlag{Name: "seconds", EnvVars: []string{"SECONDS"}}, `could not parse "\[\]float64{}" as float64 slice value for flag seconds: .*`},

		{"1,2", newSetIntSlice(1, 2), &IntSliceFlag{Name: "seconds", EnvVars: []string{"SECONDS"}}, ""},
		{"1.2,2", newSetIntSlice(), &IntSliceFlag{Name: "seconds", EnvVars: []string{"SECONDS"}}, `could not parse "1.2,2" as int slice value for flag seconds: .*`},
		{"foobar", newSetIntSlice(), &IntSliceFlag{Name: "seconds", EnvVars: []string{"SECONDS"}}, `could not parse "foobar" as int slice value for flag seconds: .*`},

		{"1,2", newSetInt64Slice(1, 2), &Int64SliceFlag{Name: "seconds", EnvVars: []string{"SECONDS"}}, ""},
		{"1.2,2", newSetInt64Slice(), &Int64SliceFlag{Name: "seconds", EnvVars: []string{"SECONDS"}}, `could not parse "1.2,2" as int64 slice value for flag seconds: .*`},
		{"foobar", newSetInt64Slice(), &Int64SliceFlag{Name: "seconds", EnvVars: []string{"SECONDS"}}, `could not parse "foobar" as int64 slice value for flag seconds: .*`},

		{"foo", "foo", &StringFlag{Name: "name", EnvVars: []string{"NAME"}}, ""},
		{"path", "path", &PathFlag{Name: "path", EnvVars: []string{"PATH"}}, ""},

		{"foo,bar", newSetStringSlice("foo", "bar"), &StringSliceFlag{Name: "names", EnvVars: []string{"NAMES"}}, ""},

		{"1", uint(1), &UintFlag{Name: "seconds", EnvVars: []string{"SECONDS"}}, ""},
		{"1.2", 0, &UintFlag{Name: "seconds", EnvVars: []string{"SECONDS"}}, `could not parse "1.2" as uint value for flag seconds: .*`},
		{"foobar", 0, &UintFlag{Name: "seconds", EnvVars: []string{"SECONDS"}}, `could not parse "foobar" as uint value for flag seconds: .*`},

		{"1", uint64(1), &Uint64Flag{Name: "seconds", EnvVars: []string{"SECONDS"}}, ""},
		{"1.2", 0, &Uint64Flag{Name: "seconds", EnvVars: []string{"SECONDS"}}, `could not parse "1.2" as uint64 value for flag seconds: .*`},
		{"foobar", 0, &Uint64Flag{Name: "seconds", EnvVars: []string{"SECONDS"}}, `could not parse "foobar" as uint64 value for flag seconds: .*`},

		{"foo,bar", &Parser{"foo", "bar"}, &GenericFlag{Name: "names", Value: &Parser{}, EnvVars: []string{"NAMES"}}, ""},
	}

	for i, test := range flagTests {
		defer resetEnv(os.Environ())
		os.Clearenv()

		f, ok := test.flag.(DocGenerationFlag)
		if !ok {
			t.Errorf("flag %v needs to implement DocGenerationFlag to retrieve env vars", test.flag)
		}
		envVarSlice := f.GetEnvVars()
		_ = os.Setenv(envVarSlice[0], test.input)

		a := App{
			Flags: []Flag{test.flag},
			Action: func(ctx *Context) error {
				if !reflect.DeepEqual(ctx.Value(test.flag.Names()[0]), test.output) {
					t.Errorf("ex:%01d expected %q to be parsed as %#v, instead was %#v", i, test.input, test.output, ctx.Value(test.flag.Names()[0]))
				}
				return nil
			},
		}

		err := a.Run([]string{"run"})

		if test.errRegexp != "" {
			if err == nil {
				t.Errorf("expected error to match %q, got none", test.errRegexp)
			} else {
				if matched, _ := regexp.MatchString(test.errRegexp, err.Error()); !matched {
					t.Errorf("expected error to match %q, got error %s", test.errRegexp, err)
				}
			}
		} else {
			if err != nil && test.errRegexp == "" {
				t.Errorf("expected no error got %q", err)
			}
		}
	}
}

type nodocFlag struct {
	Flag

	Name string
}

func TestFlagStringifying(t *testing.T) {
	for _, tc := range []struct {
		name     string
		fl       Flag
		expected string
	}{
		{
			name:     "bool-flag",
			fl:       &BoolFlag{Name: "vividly"},
			expected: "--vividly\t(default: false)",
		},
		{
			name:     "bool-flag-with-default-text",
			fl:       &BoolFlag{Name: "wildly", DefaultText: "scrambled"},
			expected: "--wildly\t(default: scrambled)",
		},
		{
			name:     "duration-flag",
			fl:       &DurationFlag{Name: "scream-for"},
			expected: "--scream-for value\t(default: 0s)",
		},
		{
			name:     "duration-flag-with-default-text",
			fl:       &DurationFlag{Name: "feels-about", DefaultText: "whimsically"},
			expected: "--feels-about value\t(default: whimsically)",
		},
		{
			name:     "float64-flag",
			fl:       &Float64Flag{Name: "arduous"},
			expected: "--arduous value\t(default: 0)",
		},
		{
			name:     "float64-flag-with-default-text",
			fl:       &Float64Flag{Name: "filibuster", DefaultText: "42"},
			expected: "--filibuster value\t(default: 42)",
		},
		{
			name:     "float64-slice-flag",
			fl:       &Float64SliceFlag{Name: "pizzas"},
			expected: "--pizzas value\t",
		},
		{
			name:     "float64-slice-flag-with-default-text",
			fl:       &Float64SliceFlag{Name: "pepperonis", DefaultText: "shaved"},
			expected: "--pepperonis value\t(default: shaved)",
		},
		{
			name:     "generic-flag",
			fl:       &GenericFlag{Name: "yogurt"},
			expected: "--yogurt value\t",
		},
		{
			name:     "generic-flag-with-default-text",
			fl:       &GenericFlag{Name: "ricotta", DefaultText: "plops"},
			expected: "--ricotta value\t(default: plops)",
		},
		{
			name:     "int-flag",
			fl:       &IntFlag{Name: "grubs"},
			expected: "--grubs value\t(default: 0)",
		},
		{
			name:     "int-flag-with-default-text",
			fl:       &IntFlag{Name: "poisons", DefaultText: "11ty"},
			expected: "--poisons value\t(default: 11ty)",
		},
		{
			name:     "int-slice-flag",
			fl:       &IntSliceFlag{Name: "pencils"},
			expected: "--pencils value\t",
		},
		{
			name:     "int-slice-flag-with-default-text",
			fl:       &IntFlag{Name: "pens", DefaultText: "-19"},
			expected: "--pens value\t(default: -19)",
		},
		{
			name:     "int64-flag",
			fl:       &Int64Flag{Name: "flume"},
			expected: "--flume value\t(default: 0)",
		},
		{
			name:     "int64-flag-with-default-text",
			fl:       &Int64Flag{Name: "shattering", DefaultText: "22"},
			expected: "--shattering value\t(default: 22)",
		},
		{
			name:     "int64-slice-flag",
			fl:       &Int64SliceFlag{Name: "drawers"},
			expected: "--drawers value\t",
		},
		{
			name:     "int64-slice-flag-with-default-text",
			fl:       &Int64SliceFlag{Name: "handles", DefaultText: "-2"},
			expected: "--handles value\t(default: -2)",
		},
		{
			name:     "path-flag",
			fl:       &PathFlag{Name: "soup"},
			expected: "--soup value\t",
		},
		{
			name:     "path-flag-with-default-text",
			fl:       &PathFlag{Name: "stew", DefaultText: "charred/beans"},
			expected: "--stew value\t(default: charred/beans)",
		},
		{
			name:     "string-flag",
			fl:       &StringFlag{Name: "arf-sound"},
			expected: "--arf-sound value\t",
		},
		{
			name:     "string-flag-with-default-text",
			fl:       &StringFlag{Name: "woof-sound", DefaultText: "urp"},
			expected: "--woof-sound value\t(default: urp)",
		},
		{
			name:     "string-slice-flag",
			fl:       &StringSliceFlag{Name: "meow-sounds"},
			expected: "--meow-sounds value\t",
		},
		{
			name:     "string-slice-flag-with-default-text",
			fl:       &StringSliceFlag{Name: "moo-sounds", DefaultText: "awoo"},
			expected: "--moo-sounds value\t(default: awoo)",
		},
		{
			name:     "timestamp-flag",
			fl:       &TimestampFlag{Name: "eating"},
			expected: "--eating value\t",
		},
		{
			name:     "timestamp-flag-with-default-text",
			fl:       &TimestampFlag{Name: "sleeping", DefaultText: "earlier"},
			expected: "--sleeping value\t(default: earlier)",
		},
		{
			name:     "uint-flag",
			fl:       &UintFlag{Name: "jars"},
			expected: "--jars value\t(default: 0)",
		},
		{
			name:     "uint-flag-with-default-text",
			fl:       &UintFlag{Name: "bottles", DefaultText: "99"},
			expected: "--bottles value\t(default: 99)",
		},
		{
			name:     "uint64-flag",
			fl:       &Uint64Flag{Name: "cans"},
			expected: "--cans value\t(default: 0)",
		},
		{
			name:     "uint64-flag-with-default-text",
			fl:       &UintFlag{Name: "tubes", DefaultText: "13"},
			expected: "--tubes value\t(default: 13)",
		},
		{
			name:     "nodoc-flag",
			fl:       &nodocFlag{Name: "scarecrow"},
			expected: "",
		},
	} {
		t.Run(tc.name, func(ct *testing.T) {
			s := stringifyFlag(tc.fl)
			if s != tc.expected {
				ct.Errorf("stringified flag %q does not match expected %q", s, tc.expected)
			}
		})
	}
}

var stringFlagTests = []struct {
	name     string
	aliases  []string
	usage    string
	value    string
	expected string
}{
	{"foo", nil, "", "", "--foo value\t"},
	{"f", nil, "", "", "-f value\t"},
	{"f", nil, "The total `foo` desired", "all", "-f foo\tThe total foo desired (default: \"all\")"},
	{"test", nil, "", "Something", "--test value\t(default: \"Something\")"},
	{"config", []string{"c"}, "Load configuration from `FILE`", "", "--config FILE, -c FILE\tLoad configuration from FILE"},
	{"config", []string{"c"}, "Load configuration from `CONFIG`", "config.json", "--config CONFIG, -c CONFIG\tLoad configuration from CONFIG (default: \"config.json\")"},
}

func TestStringFlagHelpOutput(t *testing.T) {
	for _, test := range stringFlagTests {
		fl := &StringFlag{Name: test.name, Aliases: test.aliases, Usage: test.usage, Value: test.value}
		output := fl.String()

		if output != test.expected {
			t.Errorf("%q does not match %q", output, test.expected)
		}
	}
}

func TestStringFlagDefaultText(t *testing.T) {
	fl := &StringFlag{Name: "foo", Aliases: nil, Usage: "amount of `foo` requested", Value: "none", DefaultText: "all of it"}
	expected := "--foo foo\tamount of foo requested (default: all of it)"
	output := fl.String()

	if output != expected {
		t.Errorf("%q does not match %q", output, expected)
	}
}

func TestStringFlagWithEnvVarHelpOutput(t *testing.T) {
	defer resetEnv(os.Environ())
	os.Clearenv()
	_ = os.Setenv("APP_FOO", "derp")

	for _, test := range stringFlagTests {
		fl := &StringFlag{Name: test.name, Aliases: test.aliases, Value: test.value, EnvVars: []string{"APP_FOO"}}
		output := fl.String()

		expectedSuffix := " [$APP_FOO]"
		if runtime.GOOS == "windows" {
			expectedSuffix = " [%APP_FOO%]"
		}
		if !strings.HasSuffix(output, expectedSuffix) {
			t.Errorf("%s does not end with"+expectedSuffix, output)
		}
	}
}

var _ = []struct {
	name     string
	aliases  []string
	usage    string
	value    string
	prefixer FlagNamePrefixFunc
	expected string
}{
	{name: "foo", usage: "", value: "", prefixer: func(a []string, b string) string {
		return fmt.Sprintf("name: %s, ph: %s", a, b)
	}, expected: "name: foo, ph: value\t"},
	{name: "f", usage: "", value: "", prefixer: func(a []string, b string) string {
		return fmt.Sprintf("name: %s, ph: %s", a, b)
	}, expected: "name: f, ph: value\t"},
	{name: "f", usage: "The total `foo` desired", value: "all", prefixer: func(a []string, b string) string {
		return fmt.Sprintf("name: %s, ph: %s", a, b)
	}, expected: "name: f, ph: foo\tThe total foo desired (default: \"all\")"},
	{name: "test", usage: "", value: "Something", prefixer: func(a []string, b string) string {
		return fmt.Sprintf("name: %s, ph: %s", a, b)
	}, expected: "name: test, ph: value\t(default: \"Something\")"},
	{name: "config", aliases: []string{"c"}, usage: "Load configuration from `FILE`", value: "", prefixer: func(a []string, b string) string {
		return fmt.Sprintf("name: %s, ph: %s", a, b)
	}, expected: "name: config,c, ph: FILE\tLoad configuration from FILE"},
	{name: "config", aliases: []string{"c"}, usage: "Load configuration from `CONFIG`", value: "config.json", prefixer: func(a []string, b string) string {
		return fmt.Sprintf("name: %s, ph: %s", a, b)
	}, expected: "name: config,c, ph: CONFIG\tLoad configuration from CONFIG (default: \"config.json\")"},
}

func TestStringFlagApply_SetsAllNames(t *testing.T) {
	v := "mmm"
	fl := StringFlag{Name: "hay", Aliases: []string{"H", "hayyy"}, Destination: &v}
	set := flag.NewFlagSet("test", 0)
	_ = fl.Apply(set)

	err := set.Parse([]string{"--hay", "u", "-H", "yuu", "--hayyy", "YUUUU"})
	expect(t, err, nil)
	expect(t, v, "YUUUU")
}

func TestStringFlagValueFromContext(t *testing.T) {
	set := flag.NewFlagSet("test", 0)
	set.String("myflag", "foobar", "doc")
	ctx := NewContext(nil, set, nil)
	f := &StringFlag{Name: "myflag"}
	expect(t, f.Get(ctx), "foobar")
}

var pathFlagTests = []struct {
	name     string
	aliases  []string
	usage    string
	value    string
	expected string
}{
	{"f", nil, "", "", "-f value\t"},
	{"f", nil, "Path is the `path` of file", "/path/to/file", "-f path\tPath is the path of file (default: \"/path/to/file\")"},
}

func TestPathFlagHelpOutput(t *testing.T) {
	for _, test := range pathFlagTests {
		fl := &PathFlag{Name: test.name, Aliases: test.aliases, Usage: test.usage, Value: test.value}
		output := fl.String()

		if output != test.expected {
			t.Errorf("%q does not match %q", output, test.expected)
		}
	}
}

func TestPathFlagWithEnvVarHelpOutput(t *testing.T) {
	defer resetEnv(os.Environ())
	os.Clearenv()
	_ = os.Setenv("APP_PATH", "/path/to/file")
	for _, test := range pathFlagTests {
		fl := &PathFlag{Name: test.name, Aliases: test.aliases, Value: test.value, EnvVars: []string{"APP_PATH"}}
		output := fl.String()

		expectedSuffix := " [$APP_PATH]"
		if runtime.GOOS == "windows" {
			expectedSuffix = " [%APP_PATH%]"
		}
		if !strings.HasSuffix(output, expectedSuffix) {
			t.Errorf("%s does not end with"+expectedSuffix, output)
		}
	}
}

func TestPathFlagApply_SetsAllNames(t *testing.T) {
	v := "mmm"
	fl := PathFlag{Name: "path", Aliases: []string{"p", "PATH"}, Destination: &v}
	set := flag.NewFlagSet("test", 0)
	_ = fl.Apply(set)

	err := set.Parse([]string{"--path", "/path/to/file/path", "-p", "/path/to/file/p", "--PATH", "/path/to/file/PATH"})
	expect(t, err, nil)
	expect(t, v, "/path/to/file/PATH")
}

<<<<<<< HEAD
func TestPathFlagValueFromContext(t *testing.T) {
	set := flag.NewFlagSet("test", 0)
	set.String("myflag", "/my/path", "doc")
	ctx := NewContext(nil, set, nil)
	f := &PathFlag{Name: "myflag"}
	expect(t, f.Get(ctx), "/my/path")
}

var envHintFlagTests = []struct {
=======
var _ = []struct {
>>>>>>> 76418f26
	name     string
	env      string
	hinter   FlagEnvHintFunc
	expected string
}{
	{"foo", "", func(a []string, b string) string {
		return fmt.Sprintf("env: %s, str: %s", a, b)
	}, "env: , str: --foo value\t"},
	{"f", "", func(a []string, b string) string {
		return fmt.Sprintf("env: %s, str: %s", a, b)
	}, "env: , str: -f value\t"},
	{"foo", "ENV_VAR", func(a []string, b string) string {
		return fmt.Sprintf("env: %s, str: %s", a, b)
	}, "env: ENV_VAR, str: --foo value\t"},
	{"f", "ENV_VAR", func(a []string, b string) string {
		return fmt.Sprintf("env: %s, str: %s", a, b)
	}, "env: ENV_VAR, str: -f value\t"},
}

//func TestFlagEnvHinter(t *testing.T) {
//	defer func() {
//		FlagEnvHinter = withEnvHint
//	}()
//
//	for _, test := range envHintFlagTests {
//		FlagEnvHinter = test.hinter
//		fl := StringFlag{Name: test.name, EnvVars: []string{test.env}}
//		output := fl.String()
//		if output != test.expected {
//			t.Errorf("%q does not match %q", output, test.expected)
//		}
//	}
//}

var stringSliceFlagTests = []struct {
	name     string
	aliases  []string
	value    *StringSlice
	expected string
}{
	{"foo", nil, NewStringSlice(""), "--foo value\t(accepts multiple inputs)"},
	{"f", nil, NewStringSlice(""), "-f value\t(accepts multiple inputs)"},
	{"f", nil, NewStringSlice("Lipstick"), "-f value\t(default: \"Lipstick\")\t(accepts multiple inputs)"},
	{"test", nil, NewStringSlice("Something"), "--test value\t(default: \"Something\")\t(accepts multiple inputs)"},
	{"dee", []string{"d"}, NewStringSlice("Inka", "Dinka", "dooo"), "--dee value, -d value\t(default: \"Inka\", \"Dinka\", \"dooo\")\t(accepts multiple inputs)"},
}

func TestStringSliceFlagHelpOutput(t *testing.T) {
	for _, test := range stringSliceFlagTests {
		f := &StringSliceFlag{Name: test.name, Aliases: test.aliases, Value: test.value}
		output := f.String()

		if output != test.expected {
			t.Errorf("%q does not match %q", output, test.expected)
		}
	}
}

func TestStringSliceFlagWithEnvVarHelpOutput(t *testing.T) {
	defer resetEnv(os.Environ())
	os.Clearenv()
	_ = os.Setenv("APP_QWWX", "11,4")

	for _, test := range stringSliceFlagTests {
		fl := &StringSliceFlag{Name: test.name, Aliases: test.aliases, Value: test.value, EnvVars: []string{"APP_QWWX"}}
		output := fl.String()

		expectedSuffix := " [$APP_QWWX]"
		if runtime.GOOS == "windows" {
			expectedSuffix = " [%APP_QWWX%]"
		}
		if !strings.HasSuffix(output, expectedSuffix) {
			t.Errorf("%q does not end with"+expectedSuffix, output)
		}
	}
}

func TestStringSliceFlagApply_SetsAllNames(t *testing.T) {
	fl := StringSliceFlag{Name: "goat", Aliases: []string{"G", "gooots"}}
	set := flag.NewFlagSet("test", 0)
	_ = fl.Apply(set)

	err := set.Parse([]string{"--goat", "aaa", "-G", "bbb", "--gooots", "eeeee"})
	expect(t, err, nil)
}

func TestStringSliceFlagApply_UsesEnvValues(t *testing.T) {
	defer resetEnv(os.Environ())
	os.Clearenv()
	_ = os.Setenv("MY_GOAT", "vincent van goat,scape goat")
	var val StringSlice
	fl := StringSliceFlag{Name: "goat", EnvVars: []string{"MY_GOAT"}, Value: &val}
	set := flag.NewFlagSet("test", 0)
	_ = fl.Apply(set)

	err := set.Parse(nil)
	expect(t, err, nil)
	expect(t, val.Value(), NewStringSlice("vincent van goat", "scape goat").Value())
}

func TestStringSliceFlagApply_DefaultValueWithDestination(t *testing.T) {
	defValue := []string{"UA", "US"}

	fl := StringSliceFlag{Name: "country", Value: NewStringSlice(defValue...), Destination: NewStringSlice("CA")}
	set := flag.NewFlagSet("test", 0)
	_ = fl.Apply(set)

	err := set.Parse([]string{})
	expect(t, err, nil)
	expect(t, defValue, fl.Destination.Value())
}

func TestStringSliceFlagValueFromContext(t *testing.T) {
	set := flag.NewFlagSet("test", 0)
	set.Var(NewStringSlice("a", "b", "c"), "myflag", "doc")
	ctx := NewContext(nil, set, nil)
	f := &StringSliceFlag{Name: "myflag"}
	expect(t, f.Get(ctx), []string{"a", "b", "c"})
}

var intFlagTests = []struct {
	name     string
	expected string
}{
	{"hats", "--hats value\t(default: 9)"},
	{"H", "-H value\t(default: 9)"},
}

func TestIntFlagHelpOutput(t *testing.T) {
	for _, test := range intFlagTests {
		fl := &IntFlag{Name: test.name, Value: 9}
		output := fl.String()

		if output != test.expected {
			t.Errorf("%s does not match %s", output, test.expected)
		}
	}
}

func TestIntFlagWithEnvVarHelpOutput(t *testing.T) {
	defer resetEnv(os.Environ())
	os.Clearenv()
	_ = os.Setenv("APP_BAR", "2")

	for _, test := range intFlagTests {
		fl := &IntFlag{Name: test.name, EnvVars: []string{"APP_BAR"}}
		output := fl.String()

		expectedSuffix := " [$APP_BAR]"
		if runtime.GOOS == "windows" {
			expectedSuffix = " [%APP_BAR%]"
		}
		if !strings.HasSuffix(output, expectedSuffix) {
			t.Errorf("%s does not end with"+expectedSuffix, output)
		}
	}
}

func TestIntFlagApply_SetsAllNames(t *testing.T) {
	v := 3
	fl := IntFlag{Name: "banana", Aliases: []string{"B", "banannanana"}, Destination: &v}
	set := flag.NewFlagSet("test", 0)
	_ = fl.Apply(set)

	err := set.Parse([]string{"--banana", "1", "-B", "2", "--banannanana", "5"})
	expect(t, err, nil)
	expect(t, v, 5)
}

func TestIntFlagValueFromContext(t *testing.T) {
	set := flag.NewFlagSet("test", 0)
	set.Int("myflag", 42, "doc")
	ctx := NewContext(nil, set, nil)
	f := &IntFlag{Name: "myflag"}
	expect(t, f.Get(ctx), 42)
}

var int64FlagTests = []struct {
	name     string
	expected string
}{
	{"hats", "--hats value\t(default: 8589934592)"},
	{"H", "-H value\t(default: 8589934592)"},
}

func TestInt64FlagHelpOutput(t *testing.T) {
	for _, test := range int64FlagTests {
		fl := Int64Flag{Name: test.name, Value: 8589934592}
		output := fl.String()

		if output != test.expected {
			t.Errorf("%s does not match %s", output, test.expected)
		}
	}
}

func TestInt64FlagWithEnvVarHelpOutput(t *testing.T) {
	defer resetEnv(os.Environ())
	os.Clearenv()
	_ = os.Setenv("APP_BAR", "2")

	for _, test := range int64FlagTests {
		fl := IntFlag{Name: test.name, EnvVars: []string{"APP_BAR"}}
		output := fl.String()

		expectedSuffix := " [$APP_BAR]"
		if runtime.GOOS == "windows" {
			expectedSuffix = " [%APP_BAR%]"
		}
		if !strings.HasSuffix(output, expectedSuffix) {
			t.Errorf("%s does not end with"+expectedSuffix, output)
		}
	}
}

func TestInt64FlagValueFromContext(t *testing.T) {
	set := flag.NewFlagSet("test", 0)
	set.Int64("myflag", 42, "doc")
	ctx := NewContext(nil, set, nil)
	f := &Int64Flag{Name: "myflag"}
	expect(t, f.Get(ctx), int64(42))
}

var uintFlagTests = []struct {
	name     string
	expected string
}{
	{"nerfs", "--nerfs value\t(default: 41)"},
	{"N", "-N value\t(default: 41)"},
}

func TestUintFlagHelpOutput(t *testing.T) {
	for _, test := range uintFlagTests {
		fl := UintFlag{Name: test.name, Value: 41}
		output := fl.String()

		if output != test.expected {
			t.Errorf("%s does not match %s", output, test.expected)
		}
	}
}

func TestUintFlagWithEnvVarHelpOutput(t *testing.T) {
	defer resetEnv(os.Environ())
	os.Clearenv()
	_ = os.Setenv("APP_BAR", "2")

	for _, test := range uintFlagTests {
		fl := UintFlag{Name: test.name, EnvVars: []string{"APP_BAR"}}
		output := fl.String()

		expectedSuffix := " [$APP_BAR]"
		if runtime.GOOS == "windows" {
			expectedSuffix = " [%APP_BAR%]"
		}
		if !strings.HasSuffix(output, expectedSuffix) {
			t.Errorf("%s does not end with"+expectedSuffix, output)
		}
	}
}

func TestUintFlagValueFromContext(t *testing.T) {
	set := flag.NewFlagSet("test", 0)
	set.Uint("myflag", 42, "doc")
	ctx := NewContext(nil, set, nil)
	f := &UintFlag{Name: "myflag"}
	expect(t, f.Get(ctx), uint(42))
}

var uint64FlagTests = []struct {
	name     string
	expected string
}{
	{"gerfs", "--gerfs value\t(default: 8589934582)"},
	{"G", "-G value\t(default: 8589934582)"},
}

func TestUint64FlagHelpOutput(t *testing.T) {
	for _, test := range uint64FlagTests {
		fl := Uint64Flag{Name: test.name, Value: 8589934582}
		output := fl.String()

		if output != test.expected {
			t.Errorf("%s does not match %s", output, test.expected)
		}
	}
}

func TestUint64FlagWithEnvVarHelpOutput(t *testing.T) {
	defer resetEnv(os.Environ())
	os.Clearenv()
	_ = os.Setenv("APP_BAR", "2")

	for _, test := range uint64FlagTests {
		fl := UintFlag{Name: test.name, EnvVars: []string{"APP_BAR"}}
		output := fl.String()

		expectedSuffix := " [$APP_BAR]"
		if runtime.GOOS == "windows" {
			expectedSuffix = " [%APP_BAR%]"
		}
		if !strings.HasSuffix(output, expectedSuffix) {
			t.Errorf("%s does not end with"+expectedSuffix, output)
		}
	}
}

func TestUint64FlagValueFromContext(t *testing.T) {
	set := flag.NewFlagSet("test", 0)
	set.Uint64("myflag", 42, "doc")
	ctx := NewContext(nil, set, nil)
	f := &Uint64Flag{Name: "myflag"}
	expect(t, f.Get(ctx), uint64(42))
}

var durationFlagTests = []struct {
	name     string
	expected string
}{
	{"hooting", "--hooting value\t(default: 1s)"},
	{"H", "-H value\t(default: 1s)"},
}

func TestDurationFlagHelpOutput(t *testing.T) {
	for _, test := range durationFlagTests {
		fl := &DurationFlag{Name: test.name, Value: 1 * time.Second}
		output := fl.String()

		if output != test.expected {
			t.Errorf("%q does not match %q", output, test.expected)
		}
	}
}

func TestDurationFlagWithEnvVarHelpOutput(t *testing.T) {
	defer resetEnv(os.Environ())
	os.Clearenv()
	_ = os.Setenv("APP_BAR", "2h3m6s")

	for _, test := range durationFlagTests {
		fl := &DurationFlag{Name: test.name, EnvVars: []string{"APP_BAR"}}
		output := fl.String()

		expectedSuffix := " [$APP_BAR]"
		if runtime.GOOS == "windows" {
			expectedSuffix = " [%APP_BAR%]"
		}
		if !strings.HasSuffix(output, expectedSuffix) {
			t.Errorf("%s does not end with"+expectedSuffix, output)
		}
	}
}

func TestDurationFlagApply_SetsAllNames(t *testing.T) {
	v := time.Second * 20
	fl := DurationFlag{Name: "howmuch", Aliases: []string{"H", "whyyy"}, Destination: &v}
	set := flag.NewFlagSet("test", 0)
	_ = fl.Apply(set)

	err := set.Parse([]string{"--howmuch", "30s", "-H", "5m", "--whyyy", "30h"})
	expect(t, err, nil)
	expect(t, v, time.Hour*30)
}

func TestDurationFlagValueFromContext(t *testing.T) {
	set := flag.NewFlagSet("test", 0)
	set.Duration("myflag", 42*time.Second, "doc")
	ctx := NewContext(nil, set, nil)
	f := &DurationFlag{Name: "myflag"}
	expect(t, f.Get(ctx), 42*time.Second)
}

var intSliceFlagTests = []struct {
	name     string
	aliases  []string
	value    *IntSlice
	expected string
}{
	{"heads", nil, NewIntSlice(), "--heads value\t(accepts multiple inputs)"},
	{"H", nil, NewIntSlice(), "-H value\t(accepts multiple inputs)"},
	{"H", []string{"heads"}, NewIntSlice(9, 3), "-H value, --heads value\t(default: 9, 3)\t(accepts multiple inputs)"},
}

func TestIntSliceFlagHelpOutput(t *testing.T) {
	for _, test := range intSliceFlagTests {
		fl := &IntSliceFlag{Name: test.name, Aliases: test.aliases, Value: test.value}
		output := fl.String()

		if output != test.expected {
			t.Errorf("%q does not match %q", output, test.expected)
		}
	}
}

func TestIntSliceFlagWithEnvVarHelpOutput(t *testing.T) {
	defer resetEnv(os.Environ())
	os.Clearenv()
	_ = os.Setenv("APP_SMURF", "42,3")

	for _, test := range intSliceFlagTests {
		fl := &IntSliceFlag{Name: test.name, Aliases: test.aliases, Value: test.value, EnvVars: []string{"APP_SMURF"}}
		output := fl.String()

		expectedSuffix := " [$APP_SMURF]"
		if runtime.GOOS == "windows" {
			expectedSuffix = " [%APP_SMURF%]"
		}
		if !strings.HasSuffix(output, expectedSuffix) {
			t.Errorf("%q does not end with"+expectedSuffix, output)
		}
	}
}

func TestIntSliceFlagApply_SetsAllNames(t *testing.T) {
	fl := IntSliceFlag{Name: "bits", Aliases: []string{"B", "bips"}}
	set := flag.NewFlagSet("test", 0)
	_ = fl.Apply(set)

	err := set.Parse([]string{"--bits", "23", "-B", "3", "--bips", "99"})
	expect(t, err, nil)
}

func TestIntSliceFlagApply_ParentContext(t *testing.T) {
	_ = (&App{
		Flags: []Flag{
			&IntSliceFlag{Name: "numbers", Aliases: []string{"n"}, Value: NewIntSlice(1, 2, 3)},
		},
		Commands: []*Command{
			{
				Name: "child",
				Action: func(ctx *Context) error {
					expected := []int{1, 2, 3}
					if !reflect.DeepEqual(ctx.IntSlice("numbers"), expected) {
						t.Errorf("child context unable to view parent flag: %v != %v", expected, ctx.IntSlice("numbers"))
					}
					if !reflect.DeepEqual(ctx.IntSlice("n"), expected) {
						t.Errorf("child context unable to view parent flag: %v != %v", expected, ctx.IntSlice("n"))
					}
					return nil
				},
			},
		},
	}).Run([]string{"run", "child"})
}

func TestIntSliceFlag_SetFromParentContext(t *testing.T) {
	fl := &IntSliceFlag{Name: "numbers", Aliases: []string{"n"}, Value: NewIntSlice(1, 2, 3, 4)}
	set := flag.NewFlagSet("test", 0)
	_ = fl.Apply(set)
	ctx := &Context{
		parentContext: &Context{
			flagSet: set,
		},
		flagSet: flag.NewFlagSet("empty", 0),
	}
	expected := []int{1, 2, 3, 4}
	if !reflect.DeepEqual(ctx.IntSlice("numbers"), expected) {
		t.Errorf("child context unable to view parent flag: %v != %v", expected, ctx.IntSlice("numbers"))
	}
}

func TestIntSliceFlagValueFromContext(t *testing.T) {
	set := flag.NewFlagSet("test", 0)
	set.Var(NewIntSlice(1, 2, 3), "myflag", "doc")
	ctx := NewContext(nil, set, nil)
	f := &IntSliceFlag{Name: "myflag"}
	expect(t, f.Get(ctx), []int{1, 2, 3})
}

var int64SliceFlagTests = []struct {
	name     string
	aliases  []string
	value    *Int64Slice
	expected string
}{
	{"heads", nil, NewInt64Slice(), "--heads value\t(accepts multiple inputs)"},
	{"H", nil, NewInt64Slice(), "-H value\t(accepts multiple inputs)"},
	{"heads", []string{"H"}, NewInt64Slice(int64(2), int64(17179869184)),
		"--heads value, -H value\t(default: 2, 17179869184)\t(accepts multiple inputs)"},
}

func TestInt64SliceFlagHelpOutput(t *testing.T) {
	for _, test := range int64SliceFlagTests {
		fl := Int64SliceFlag{Name: test.name, Aliases: test.aliases, Value: test.value}
		output := fl.String()

		if output != test.expected {
			t.Errorf("%q does not match %q", output, test.expected)
		}
	}
}

func TestInt64SliceFlagWithEnvVarHelpOutput(t *testing.T) {
	defer resetEnv(os.Environ())
	os.Clearenv()
	_ = os.Setenv("APP_SMURF", "42,17179869184")

	for _, test := range int64SliceFlagTests {
		fl := Int64SliceFlag{Name: test.name, Value: test.value, EnvVars: []string{"APP_SMURF"}}
		output := fl.String()

		expectedSuffix := " [$APP_SMURF]"
		if runtime.GOOS == "windows" {
			expectedSuffix = " [%APP_SMURF%]"
		}
		if !strings.HasSuffix(output, expectedSuffix) {
			t.Errorf("%q does not end with"+expectedSuffix, output)
		}
	}
}

func TestInt64SliceFlagApply_ParentContext(t *testing.T) {
	_ = (&App{
		Flags: []Flag{
			&Int64SliceFlag{Name: "numbers", Aliases: []string{"n"}, Value: NewInt64Slice(1, 2, 3)},
		},
		Commands: []*Command{
			{
				Name: "child",
				Action: func(ctx *Context) error {
					expected := []int64{1, 2, 3}
					if !reflect.DeepEqual(ctx.Int64Slice("numbers"), expected) {
						t.Errorf("child context unable to view parent flag: %v != %v", expected, ctx.Int64Slice("numbers"))
					}
					if !reflect.DeepEqual(ctx.Int64Slice("n"), expected) {
						t.Errorf("child context unable to view parent flag: %v != %v", expected, ctx.Int64Slice("n"))
					}
					return nil
				},
			},
		},
	}).Run([]string{"run", "child"})
}

func TestInt64SliceFlag_SetFromParentContext(t *testing.T) {
	fl := &Int64SliceFlag{Name: "numbers", Aliases: []string{"n"}, Value: NewInt64Slice(1, 2, 3, 4)}
	set := flag.NewFlagSet("test", 0)
	_ = fl.Apply(set)
	ctx := &Context{
		parentContext: &Context{
			flagSet: set,
		},
		flagSet: flag.NewFlagSet("empty", 0),
	}
	expected := []int64{1, 2, 3, 4}
	if !reflect.DeepEqual(ctx.Int64Slice("numbers"), expected) {
		t.Errorf("child context unable to view parent flag: %v != %v", expected, ctx.Int64Slice("numbers"))
	}
}
func TestInt64SliceFlag_ReturnNil(t *testing.T) {
	fl := &Int64SliceFlag{}
	set := flag.NewFlagSet("test", 0)
	_ = fl.Apply(set)
	ctx := &Context{
		parentContext: &Context{
			flagSet: set,
		},
		flagSet: flag.NewFlagSet("empty", 0),
	}
	expected := []int64(nil)
	if !reflect.DeepEqual(ctx.Int64Slice("numbers"), expected) {
		t.Errorf("child context unable to view parent flag: %v != %v", expected, ctx.Int64Slice("numbers"))
	}
}

func TestInt64SliceFlagValueFromContext(t *testing.T) {
	set := flag.NewFlagSet("test", 0)
	set.Var(NewInt64Slice(1, 2, 3), "myflag", "doc")
	ctx := NewContext(nil, set, nil)
	f := &Int64SliceFlag{Name: "myflag"}
	expect(t, f.Get(ctx), []int64{1, 2, 3})
}

var float64FlagTests = []struct {
	name     string
	expected string
}{
	{"hooting", "--hooting value\t(default: 0.1)"},
	{"H", "-H value\t(default: 0.1)"},
}

func TestFloat64FlagHelpOutput(t *testing.T) {
	for _, test := range float64FlagTests {
		f := &Float64Flag{Name: test.name, Value: 0.1}
		output := f.String()

		if output != test.expected {
			t.Errorf("%q does not match %q", output, test.expected)
		}
	}
}

func TestFloat64FlagWithEnvVarHelpOutput(t *testing.T) {
	defer resetEnv(os.Environ())
	os.Clearenv()
	_ = os.Setenv("APP_BAZ", "99.4")

	for _, test := range float64FlagTests {
		fl := &Float64Flag{Name: test.name, EnvVars: []string{"APP_BAZ"}}
		output := fl.String()

		expectedSuffix := " [$APP_BAZ]"
		if runtime.GOOS == "windows" {
			expectedSuffix = " [%APP_BAZ%]"
		}
		if !strings.HasSuffix(output, expectedSuffix) {
			t.Errorf("%s does not end with"+expectedSuffix, output)
		}
	}
}

func TestFloat64FlagApply_SetsAllNames(t *testing.T) {
	v := 99.1
	fl := Float64Flag{Name: "noodles", Aliases: []string{"N", "nurbles"}, Destination: &v}
	set := flag.NewFlagSet("test", 0)
	_ = fl.Apply(set)

	err := set.Parse([]string{"--noodles", "1.3", "-N", "11", "--nurbles", "43.33333"})
	expect(t, err, nil)
	expect(t, v, float64(43.33333))
}

func TestFloat64FlagValueFromContext(t *testing.T) {
	set := flag.NewFlagSet("test", 0)
	set.Float64("myflag", 1.23, "doc")
	ctx := NewContext(nil, set, nil)
	f := &Float64Flag{Name: "myflag"}
	expect(t, f.Get(ctx), 1.23)
}

var float64SliceFlagTests = []struct {
	name     string
	aliases  []string
	value    *Float64Slice
	expected string
}{
	{"heads", nil, NewFloat64Slice(), "--heads value\t(accepts multiple inputs)"},
	{"H", nil, NewFloat64Slice(), "-H value\t(accepts multiple inputs)"},
	{"heads", []string{"H"}, NewFloat64Slice(0.1234, -10.5),
		"--heads value, -H value\t(default: 0.1234, -10.5)\t(accepts multiple inputs)"},
}

func TestFloat64SliceFlagHelpOutput(t *testing.T) {
	for _, test := range float64SliceFlagTests {
		fl := Float64SliceFlag{Name: test.name, Aliases: test.aliases, Value: test.value}
		output := fl.String()

		if output != test.expected {
			t.Errorf("%q does not match %q", output, test.expected)
		}
	}
}

func TestFloat64SliceFlagWithEnvVarHelpOutput(t *testing.T) {
	defer resetEnv(os.Environ())
	os.Clearenv()
	_ = os.Setenv("APP_SMURF", "0.1234,-10.5")
	for _, test := range float64SliceFlagTests {
		fl := Float64SliceFlag{Name: test.name, Value: test.value, EnvVars: []string{"APP_SMURF"}}
		output := fl.String()

		expectedSuffix := " [$APP_SMURF]"
		if runtime.GOOS == "windows" {
			expectedSuffix = " [%APP_SMURF%]"
		}
		if !strings.HasSuffix(output, expectedSuffix) {
			t.Errorf("%q does not end with"+expectedSuffix, output)
		}
	}
}

func TestFloat64SliceFlagValueFromContext(t *testing.T) {
	set := flag.NewFlagSet("test", 0)
	set.Var(NewFloat64Slice(1.23, 4.56), "myflag", "doc")
	ctx := NewContext(nil, set, nil)
	f := &Float64SliceFlag{Name: "myflag"}
	expect(t, f.Get(ctx), []float64{1.23, 4.56})
}

var genericFlagTests = []struct {
	name     string
	value    Generic
	expected string
}{
	{"toads", &Parser{"abc", "def"}, "--toads value\ttest flag (default: abc,def)"},
	{"t", &Parser{"abc", "def"}, "-t value\ttest flag (default: abc,def)"},
}

func TestGenericFlagHelpOutput(t *testing.T) {
	for _, test := range genericFlagTests {
		fl := &GenericFlag{Name: test.name, Value: test.value, Usage: "test flag"}
		output := fl.String()

		if output != test.expected {
			t.Errorf("%q does not match %q", output, test.expected)
		}
	}
}

func TestGenericFlagWithEnvVarHelpOutput(t *testing.T) {
	defer resetEnv(os.Environ())
	os.Clearenv()
	_ = os.Setenv("APP_ZAP", "3")

	for _, test := range genericFlagTests {
		fl := &GenericFlag{Name: test.name, EnvVars: []string{"APP_ZAP"}}
		output := fl.String()

		expectedSuffix := " [$APP_ZAP]"
		if runtime.GOOS == "windows" {
			expectedSuffix = " [%APP_ZAP%]"
		}
		if !strings.HasSuffix(output, expectedSuffix) {
			t.Errorf("%s does not end with"+expectedSuffix, output)
		}
	}
}

func TestGenericFlagApply_SetsAllNames(t *testing.T) {
	fl := GenericFlag{Name: "orbs", Aliases: []string{"O", "obrs"}, Value: &Parser{}}
	set := flag.NewFlagSet("test", 0)
	_ = fl.Apply(set)

	err := set.Parse([]string{"--orbs", "eleventy,3", "-O", "4,bloop", "--obrs", "19,s"})
	expect(t, err, nil)
}

func TestGenericFlagValueFromContext(t *testing.T) {
	set := flag.NewFlagSet("test", 0)
	set.Var(&Parser{"abc", "def"}, "myflag", "doc")
	ctx := NewContext(nil, set, nil)
	f := &GenericFlag{Name: "myflag"}
	expect(t, f.Get(ctx), &Parser{"abc", "def"})
}

func TestParseMultiString(t *testing.T) {
	_ = (&App{
		Flags: []Flag{
			&StringFlag{Name: "serve", Aliases: []string{"s"}},
		},
		Action: func(ctx *Context) error {
			if ctx.String("serve") != "10" {
				t.Errorf("main name not set")
			}
			if ctx.String("s") != "10" {
				t.Errorf("short name not set")
			}
			return nil
		},
	}).Run([]string{"run", "-s", "10"})
}

func TestParseDestinationString(t *testing.T) {
	var dest string
	_ = (&App{
		Flags: []Flag{
			&StringFlag{
				Name:        "dest",
				Destination: &dest,
			},
		},
		Action: func(ctx *Context) error {
			if dest != "10" {
				t.Errorf("expected destination String 10")
			}
			return nil
		},
	}).Run([]string{"run", "--dest", "10"})
}

func TestParseMultiStringFromEnv(t *testing.T) {
	defer resetEnv(os.Environ())
	os.Clearenv()
	_ = os.Setenv("APP_COUNT", "20")
	_ = (&App{
		Flags: []Flag{
			&StringFlag{Name: "count", Aliases: []string{"c"}, EnvVars: []string{"APP_COUNT"}},
		},
		Action: func(ctx *Context) error {
			if ctx.String("count") != "20" {
				t.Errorf("main name not set")
			}
			if ctx.String("c") != "20" {
				t.Errorf("short name not set")
			}
			return nil
		},
	}).Run([]string{"run"})
}

func TestParseMultiStringFromEnvCascade(t *testing.T) {
	defer resetEnv(os.Environ())
	os.Clearenv()
	_ = os.Setenv("APP_COUNT", "20")
	_ = (&App{
		Flags: []Flag{
			&StringFlag{Name: "count", Aliases: []string{"c"}, EnvVars: []string{"COMPAT_COUNT", "APP_COUNT"}},
		},
		Action: func(ctx *Context) error {
			if ctx.String("count") != "20" {
				t.Errorf("main name not set")
			}
			if ctx.String("c") != "20" {
				t.Errorf("short name not set")
			}
			return nil
		},
	}).Run([]string{"run"})
}

func TestParseMultiStringSlice(t *testing.T) {
	_ = (&App{
		Flags: []Flag{
			&StringSliceFlag{Name: "serve", Aliases: []string{"s"}, Value: NewStringSlice()},
		},
		Action: func(ctx *Context) error {
			expected := []string{"10", "20"}
			if !reflect.DeepEqual(ctx.StringSlice("serve"), expected) {
				t.Errorf("main name not set: %v != %v", expected, ctx.StringSlice("serve"))
			}
			if !reflect.DeepEqual(ctx.StringSlice("s"), expected) {
				t.Errorf("short name not set: %v != %v", expected, ctx.StringSlice("s"))
			}
			return nil
		},
	}).Run([]string{"run", "-s", "10", "-s", "20"})
}

func TestParseMultiStringSliceWithDefaults(t *testing.T) {
	_ = (&App{
		Flags: []Flag{
			&StringSliceFlag{Name: "serve", Aliases: []string{"s"}, Value: NewStringSlice("9", "2")},
		},
		Action: func(ctx *Context) error {
			expected := []string{"10", "20"}
			if !reflect.DeepEqual(ctx.StringSlice("serve"), expected) {
				t.Errorf("main name not set: %v != %v", expected, ctx.StringSlice("serve"))
			}
			if !reflect.DeepEqual(ctx.StringSlice("s"), expected) {
				t.Errorf("short name not set: %v != %v", expected, ctx.StringSlice("s"))
			}
			return nil
		},
	}).Run([]string{"run", "-s", "10", "-s", "20"})
}

func TestParseMultiStringSliceWithDestination(t *testing.T) {
	dest := &StringSlice{}
	_ = (&App{
		Flags: []Flag{
			&StringSliceFlag{Name: "serve", Aliases: []string{"s"}, Destination: dest},
		},
		Action: func(ctx *Context) error {
			expected := []string{"10", "20"}
			if !reflect.DeepEqual(dest.slice, expected) {
				t.Errorf("main name not set: %v != %v", expected, ctx.StringSlice("serve"))
			}
			if !reflect.DeepEqual(dest.slice, expected) {
				t.Errorf("short name not set: %v != %v", expected, ctx.StringSlice("s"))
			}
			return nil
		},
	}).Run([]string{"run", "-s", "10", "-s", "20"})
}

func TestParseMultiStringSliceWithDestinationAndEnv(t *testing.T) {
	defer resetEnv(os.Environ())
	os.Clearenv()
	_ = os.Setenv("APP_INTERVALS", "20,30,40")

	dest := &StringSlice{}
	_ = (&App{
		Flags: []Flag{
			&StringSliceFlag{Name: "serve", Aliases: []string{"s"}, Destination: dest, EnvVars: []string{"APP_INTERVALS"}},
		},
		Action: func(ctx *Context) error {
			expected := []string{"10", "20"}
			if !reflect.DeepEqual(dest.slice, expected) {
				t.Errorf("main name not set: %v != %v", expected, ctx.StringSlice("serve"))
			}
			if !reflect.DeepEqual(dest.slice, expected) {
				t.Errorf("short name not set: %v != %v", expected, ctx.StringSlice("s"))
			}
			return nil
		},
	}).Run([]string{"run", "-s", "10", "-s", "20"})
}

func TestParseMultiStringSliceWithDefaultsUnset(t *testing.T) {
	_ = (&App{
		Flags: []Flag{
			&StringSliceFlag{Name: "serve", Aliases: []string{"s"}, Value: NewStringSlice("9", "2")},
		},
		Action: func(ctx *Context) error {
			if !reflect.DeepEqual(ctx.StringSlice("serve"), []string{"9", "2"}) {
				t.Errorf("main name not set: %v", ctx.StringSlice("serve"))
			}
			if !reflect.DeepEqual(ctx.StringSlice("s"), []string{"9", "2"}) {
				t.Errorf("short name not set: %v", ctx.StringSlice("s"))
			}
			return nil
		},
	}).Run([]string{"run"})
}

func TestParseMultiStringSliceFromEnv(t *testing.T) {
	defer resetEnv(os.Environ())
	os.Clearenv()
	_ = os.Setenv("APP_INTERVALS", "20,30,40")

	_ = (&App{
		Flags: []Flag{
			&StringSliceFlag{Name: "intervals", Aliases: []string{"i"}, Value: NewStringSlice(), EnvVars: []string{"APP_INTERVALS"}},
		},
		Action: func(ctx *Context) error {
			if !reflect.DeepEqual(ctx.StringSlice("intervals"), []string{"20", "30", "40"}) {
				t.Errorf("main name not set from env")
			}
			if !reflect.DeepEqual(ctx.StringSlice("i"), []string{"20", "30", "40"}) {
				t.Errorf("short name not set from env")
			}
			return nil
		},
	}).Run([]string{"run"})
}

func TestParseMultiStringSliceFromEnvWithDefaults(t *testing.T) {
	defer resetEnv(os.Environ())
	os.Clearenv()
	_ = os.Setenv("APP_INTERVALS", "20,30,40")

	_ = (&App{
		Flags: []Flag{
			&StringSliceFlag{Name: "intervals", Aliases: []string{"i"}, Value: NewStringSlice("1", "2", "5"), EnvVars: []string{"APP_INTERVALS"}},
		},
		Action: func(ctx *Context) error {
			if !reflect.DeepEqual(ctx.StringSlice("intervals"), []string{"20", "30", "40"}) {
				t.Errorf("main name not set from env")
			}
			if !reflect.DeepEqual(ctx.StringSlice("i"), []string{"20", "30", "40"}) {
				t.Errorf("short name not set from env")
			}
			return nil
		},
	}).Run([]string{"run"})
}

func TestParseMultiStringSliceFromEnvCascade(t *testing.T) {
	defer resetEnv(os.Environ())
	os.Clearenv()
	_ = os.Setenv("APP_INTERVALS", "20,30,40")

	_ = (&App{
		Flags: []Flag{
			&StringSliceFlag{Name: "intervals", Aliases: []string{"i"}, Value: NewStringSlice(), EnvVars: []string{"COMPAT_INTERVALS", "APP_INTERVALS"}},
		},
		Action: func(ctx *Context) error {
			if !reflect.DeepEqual(ctx.StringSlice("intervals"), []string{"20", "30", "40"}) {
				t.Errorf("main name not set from env")
			}
			if !reflect.DeepEqual(ctx.StringSlice("i"), []string{"20", "30", "40"}) {
				t.Errorf("short name not set from env")
			}
			return nil
		},
	}).Run([]string{"run"})
}

func TestParseMultiStringSliceFromEnvCascadeWithDefaults(t *testing.T) {
	defer resetEnv(os.Environ())
	os.Clearenv()
	_ = os.Setenv("APP_INTERVALS", "20,30,40")

	_ = (&App{
		Flags: []Flag{
			&StringSliceFlag{Name: "intervals", Aliases: []string{"i"}, Value: NewStringSlice("1", "2", "5"), EnvVars: []string{"COMPAT_INTERVALS", "APP_INTERVALS"}},
		},
		Action: func(ctx *Context) error {
			if !reflect.DeepEqual(ctx.StringSlice("intervals"), []string{"20", "30", "40"}) {
				t.Errorf("main name not set from env")
			}
			if !reflect.DeepEqual(ctx.StringSlice("i"), []string{"20", "30", "40"}) {
				t.Errorf("short name not set from env")
			}
			return nil
		},
	}).Run([]string{"run"})
}

func TestParseMultiStringSliceFromEnvWithDestination(t *testing.T) {
	defer resetEnv(os.Environ())
	os.Clearenv()
	_ = os.Setenv("APP_INTERVALS", "20,30,40")

	dest := &StringSlice{}
	_ = (&App{
		Flags: []Flag{
			&StringSliceFlag{Name: "intervals", Aliases: []string{"i"}, Destination: dest, EnvVars: []string{"APP_INTERVALS"}},
		},
		Action: func(ctx *Context) error {
			if !reflect.DeepEqual(dest.slice, []string{"20", "30", "40"}) {
				t.Errorf("main name not set from env")
			}
			if !reflect.DeepEqual(dest.slice, []string{"20", "30", "40"}) {
				t.Errorf("short name not set from env")
			}
			return nil
		},
	}).Run([]string{"run"})
}

func TestParseMultiInt(t *testing.T) {
	_ = (&App{
		Flags: []Flag{
			&IntFlag{Name: "serve", Aliases: []string{"s"}},
		},
		Action: func(ctx *Context) error {
			if ctx.Int("serve") != 10 {
				t.Errorf("main name not set")
			}
			if ctx.Int("s") != 10 {
				t.Errorf("short name not set")
			}
			return nil
		},
	}).Run([]string{"run", "-s", "10"})
}

func TestParseDestinationInt(t *testing.T) {
	var dest int
	_ = (&App{
		Flags: []Flag{
			&IntFlag{
				Name:        "dest",
				Destination: &dest,
			},
		},
		Action: func(ctx *Context) error {
			if dest != 10 {
				t.Errorf("expected destination Int 10")
			}
			return nil
		},
	}).Run([]string{"run", "--dest", "10"})
}

func TestParseMultiIntFromEnv(t *testing.T) {
	defer resetEnv(os.Environ())
	os.Clearenv()
	_ = os.Setenv("APP_TIMEOUT_SECONDS", "10")
	_ = (&App{
		Flags: []Flag{
			&IntFlag{Name: "timeout", Aliases: []string{"t"}, EnvVars: []string{"APP_TIMEOUT_SECONDS"}},
		},
		Action: func(ctx *Context) error {
			if ctx.Int("timeout") != 10 {
				t.Errorf("main name not set")
			}
			if ctx.Int("t") != 10 {
				t.Errorf("short name not set")
			}
			return nil
		},
	}).Run([]string{"run"})
}

func TestParseMultiIntFromEnvCascade(t *testing.T) {
	defer resetEnv(os.Environ())
	os.Clearenv()
	_ = os.Setenv("APP_TIMEOUT_SECONDS", "10")
	_ = (&App{
		Flags: []Flag{
			&IntFlag{Name: "timeout", Aliases: []string{"t"}, EnvVars: []string{"COMPAT_TIMEOUT_SECONDS", "APP_TIMEOUT_SECONDS"}},
		},
		Action: func(ctx *Context) error {
			if ctx.Int("timeout") != 10 {
				t.Errorf("main name not set")
			}
			if ctx.Int("t") != 10 {
				t.Errorf("short name not set")
			}
			return nil
		},
	}).Run([]string{"run"})
}

func TestParseMultiIntSlice(t *testing.T) {
	_ = (&App{
		Flags: []Flag{
			&IntSliceFlag{Name: "serve", Aliases: []string{"s"}, Value: NewIntSlice()},
		},
		Action: func(ctx *Context) error {
			if !reflect.DeepEqual(ctx.IntSlice("serve"), []int{10, 20}) {
				t.Errorf("main name not set")
			}
			if !reflect.DeepEqual(ctx.IntSlice("s"), []int{10, 20}) {
				t.Errorf("short name not set")
			}
			return nil
		},
	}).Run([]string{"run", "-s", "10", "-s", "20"})
}

func TestParseMultiIntSliceWithDefaults(t *testing.T) {
	_ = (&App{
		Flags: []Flag{
			&IntSliceFlag{Name: "serve", Aliases: []string{"s"}, Value: NewIntSlice(9, 2)},
		},
		Action: func(ctx *Context) error {
			if !reflect.DeepEqual(ctx.IntSlice("serve"), []int{10, 20}) {
				t.Errorf("main name not set")
			}
			if !reflect.DeepEqual(ctx.IntSlice("s"), []int{10, 20}) {
				t.Errorf("short name not set")
			}
			return nil
		},
	}).Run([]string{"run", "-s", "10", "-s", "20"})
}

func TestParseMultiIntSliceWithDefaultsUnset(t *testing.T) {
	_ = (&App{
		Flags: []Flag{
			&IntSliceFlag{Name: "serve", Aliases: []string{"s"}, Value: NewIntSlice(9, 2)},
		},
		Action: func(ctx *Context) error {
			if !reflect.DeepEqual(ctx.IntSlice("serve"), []int{9, 2}) {
				t.Errorf("main name not set")
			}
			if !reflect.DeepEqual(ctx.IntSlice("s"), []int{9, 2}) {
				t.Errorf("short name not set")
			}
			return nil
		},
	}).Run([]string{"run"})
}

func TestParseMultiIntSliceFromEnv(t *testing.T) {
	defer resetEnv(os.Environ())
	os.Clearenv()
	_ = os.Setenv("APP_INTERVALS", "20,30,40")

	_ = (&App{
		Flags: []Flag{
			&IntSliceFlag{Name: "intervals", Aliases: []string{"i"}, Value: NewIntSlice(), EnvVars: []string{"APP_INTERVALS"}},
		},
		Action: func(ctx *Context) error {
			if !reflect.DeepEqual(ctx.IntSlice("intervals"), []int{20, 30, 40}) {
				t.Errorf("main name not set from env")
			}
			if !reflect.DeepEqual(ctx.IntSlice("i"), []int{20, 30, 40}) {
				t.Errorf("short name not set from env")
			}
			return nil
		},
	}).Run([]string{"run"})
}

func TestParseMultiIntSliceFromEnvWithDefaults(t *testing.T) {
	defer resetEnv(os.Environ())
	os.Clearenv()
	_ = os.Setenv("APP_INTERVALS", "20,30,40")

	_ = (&App{
		Flags: []Flag{
			&IntSliceFlag{Name: "intervals", Aliases: []string{"i"}, Value: NewIntSlice(1, 2, 5), EnvVars: []string{"APP_INTERVALS"}},
		},
		Action: func(ctx *Context) error {
			if !reflect.DeepEqual(ctx.IntSlice("intervals"), []int{20, 30, 40}) {
				t.Errorf("main name not set from env")
			}
			if !reflect.DeepEqual(ctx.IntSlice("i"), []int{20, 30, 40}) {
				t.Errorf("short name not set from env")
			}
			return nil
		},
	}).Run([]string{"run"})
}

func TestParseMultiIntSliceFromEnvCascade(t *testing.T) {
	defer resetEnv(os.Environ())
	os.Clearenv()
	_ = os.Setenv("APP_INTERVALS", "20,30,40")

	_ = (&App{
		Flags: []Flag{
			&IntSliceFlag{Name: "intervals", Aliases: []string{"i"}, Value: NewIntSlice(), EnvVars: []string{"COMPAT_INTERVALS", "APP_INTERVALS"}},
		},
		Action: func(ctx *Context) error {
			if !reflect.DeepEqual(ctx.IntSlice("intervals"), []int{20, 30, 40}) {
				t.Errorf("main name not set from env")
			}
			if !reflect.DeepEqual(ctx.IntSlice("i"), []int{20, 30, 40}) {
				t.Errorf("short name not set from env")
			}
			return nil
		},
	}).Run([]string{"run"})
}

func TestParseMultiInt64Slice(t *testing.T) {
	_ = (&App{
		Flags: []Flag{
			&Int64SliceFlag{Name: "serve", Aliases: []string{"s"}, Value: NewInt64Slice()},
		},
		Action: func(ctx *Context) error {
			if !reflect.DeepEqual(ctx.Int64Slice("serve"), []int64{10, 17179869184}) {
				t.Errorf("main name not set")
			}
			if !reflect.DeepEqual(ctx.Int64Slice("s"), []int64{10, 17179869184}) {
				t.Errorf("short name not set")
			}
			return nil
		},
	}).Run([]string{"run", "-s", "10", "-s", "17179869184"})
}

func TestParseMultiInt64SliceFromEnv(t *testing.T) {
	defer resetEnv(os.Environ())
	os.Clearenv()
	_ = os.Setenv("APP_INTERVALS", "20,30,17179869184")

	_ = (&App{
		Flags: []Flag{
			&Int64SliceFlag{Name: "intervals", Aliases: []string{"i"}, Value: NewInt64Slice(), EnvVars: []string{"APP_INTERVALS"}},
		},
		Action: func(ctx *Context) error {
			if !reflect.DeepEqual(ctx.Int64Slice("intervals"), []int64{20, 30, 17179869184}) {
				t.Errorf("main name not set from env")
			}
			if !reflect.DeepEqual(ctx.Int64Slice("i"), []int64{20, 30, 17179869184}) {
				t.Errorf("short name not set from env")
			}
			return nil
		},
	}).Run([]string{"run"})
}

func TestParseMultiInt64SliceFromEnvCascade(t *testing.T) {
	defer resetEnv(os.Environ())
	os.Clearenv()
	_ = os.Setenv("APP_INTERVALS", "20,30,17179869184")

	_ = (&App{
		Flags: []Flag{
			&Int64SliceFlag{Name: "intervals", Aliases: []string{"i"}, Value: NewInt64Slice(), EnvVars: []string{"COMPAT_INTERVALS", "APP_INTERVALS"}},
		},
		Action: func(ctx *Context) error {
			if !reflect.DeepEqual(ctx.Int64Slice("intervals"), []int64{20, 30, 17179869184}) {
				t.Errorf("main name not set from env")
			}
			if !reflect.DeepEqual(ctx.Int64Slice("i"), []int64{20, 30, 17179869184}) {
				t.Errorf("short name not set from env")
			}
			return nil
		},
	}).Run([]string{"run"})
}

func TestParseMultiFloat64(t *testing.T) {
	_ = (&App{
		Flags: []Flag{
			&Float64Flag{Name: "serve", Aliases: []string{"s"}},
		},
		Action: func(ctx *Context) error {
			if ctx.Float64("serve") != 10.2 {
				t.Errorf("main name not set")
			}
			if ctx.Float64("s") != 10.2 {
				t.Errorf("short name not set")
			}
			return nil
		},
	}).Run([]string{"run", "-s", "10.2"})
}

func TestParseDestinationFloat64(t *testing.T) {
	var dest float64
	_ = (&App{
		Flags: []Flag{
			&Float64Flag{
				Name:        "dest",
				Destination: &dest,
			},
		},
		Action: func(ctx *Context) error {
			if dest != 10.2 {
				t.Errorf("expected destination Float64 10.2")
			}
			return nil
		},
	}).Run([]string{"run", "--dest", "10.2"})
}

func TestParseMultiFloat64FromEnv(t *testing.T) {
	defer resetEnv(os.Environ())
	os.Clearenv()
	_ = os.Setenv("APP_TIMEOUT_SECONDS", "15.5")
	_ = (&App{
		Flags: []Flag{
			&Float64Flag{Name: "timeout", Aliases: []string{"t"}, EnvVars: []string{"APP_TIMEOUT_SECONDS"}},
		},
		Action: func(ctx *Context) error {
			if ctx.Float64("timeout") != 15.5 {
				t.Errorf("main name not set")
			}
			if ctx.Float64("t") != 15.5 {
				t.Errorf("short name not set")
			}
			return nil
		},
	}).Run([]string{"run"})
}

func TestParseMultiFloat64FromEnvCascade(t *testing.T) {
	defer resetEnv(os.Environ())
	os.Clearenv()
	_ = os.Setenv("APP_TIMEOUT_SECONDS", "15.5")
	_ = (&App{
		Flags: []Flag{
			&Float64Flag{Name: "timeout", Aliases: []string{"t"}, EnvVars: []string{"COMPAT_TIMEOUT_SECONDS", "APP_TIMEOUT_SECONDS"}},
		},
		Action: func(ctx *Context) error {
			if ctx.Float64("timeout") != 15.5 {
				t.Errorf("main name not set")
			}
			if ctx.Float64("t") != 15.5 {
				t.Errorf("short name not set")
			}
			return nil
		},
	}).Run([]string{"run"})
}

func TestParseMultiFloat64SliceFromEnv(t *testing.T) {
	defer resetEnv(os.Environ())
	os.Clearenv()
	_ = os.Setenv("APP_INTERVALS", "0.1,-10.5")

	_ = (&App{
		Flags: []Flag{
			&Float64SliceFlag{Name: "intervals", Aliases: []string{"i"}, Value: NewFloat64Slice(), EnvVars: []string{"APP_INTERVALS"}},
		},
		Action: func(ctx *Context) error {
			if !reflect.DeepEqual(ctx.Float64Slice("intervals"), []float64{0.1, -10.5}) {
				t.Errorf("main name not set from env")
			}
			if !reflect.DeepEqual(ctx.Float64Slice("i"), []float64{0.1, -10.5}) {
				t.Errorf("short name not set from env")
			}
			return nil
		},
	}).Run([]string{"run"})
}

func TestParseMultiFloat64SliceFromEnvCascade(t *testing.T) {
	defer resetEnv(os.Environ())
	os.Clearenv()
	_ = os.Setenv("APP_INTERVALS", "0.1234,-10.5")

	_ = (&App{
		Flags: []Flag{
			&Float64SliceFlag{Name: "intervals", Aliases: []string{"i"}, Value: NewFloat64Slice(), EnvVars: []string{"COMPAT_INTERVALS", "APP_INTERVALS"}},
		},
		Action: func(ctx *Context) error {
			if !reflect.DeepEqual(ctx.Float64Slice("intervals"), []float64{0.1234, -10.5}) {
				t.Errorf("main name not set from env")
			}
			if !reflect.DeepEqual(ctx.Float64Slice("i"), []float64{0.1234, -10.5}) {
				t.Errorf("short name not set from env")
			}
			return nil
		},
	}).Run([]string{"run"})
}

func TestParseMultiBool(t *testing.T) {
	_ = (&App{
		Flags: []Flag{
			&BoolFlag{Name: "serve", Aliases: []string{"s"}},
		},
		Action: func(ctx *Context) error {
			if ctx.Bool("serve") != true {
				t.Errorf("main name not set")
			}
			if ctx.Bool("s") != true {
				t.Errorf("short name not set")
			}
			return nil
		},
	}).Run([]string{"run", "--serve"})
}

func TestParseBoolShortOptionHandle(t *testing.T) {
	_ = (&App{
		Commands: []*Command{
			{
				Name:                   "foobar",
				UseShortOptionHandling: true,
				Action: func(ctx *Context) error {
					if ctx.Bool("serve") != true {
						t.Errorf("main name not set")
					}
					if ctx.Bool("option") != true {
						t.Errorf("short name not set")
					}
					return nil
				},
				Flags: []Flag{
					&BoolFlag{Name: "serve", Aliases: []string{"s"}},
					&BoolFlag{Name: "option", Aliases: []string{"o"}},
				},
			},
		},
	}).Run([]string{"run", "foobar", "-so"})
}

func TestParseDestinationBool(t *testing.T) {
	var dest bool
	_ = (&App{
		Flags: []Flag{
			&BoolFlag{
				Name:        "dest",
				Destination: &dest,
			},
		},
		Action: func(ctx *Context) error {
			if dest != true {
				t.Errorf("expected destination Bool true")
			}
			return nil
		},
	}).Run([]string{"run", "--dest"})
}

func TestParseMultiBoolFromEnv(t *testing.T) {
	defer resetEnv(os.Environ())
	os.Clearenv()
	_ = os.Setenv("APP_DEBUG", "1")
	_ = (&App{
		Flags: []Flag{
			&BoolFlag{Name: "debug", Aliases: []string{"d"}, EnvVars: []string{"APP_DEBUG"}},
		},
		Action: func(ctx *Context) error {
			if ctx.Bool("debug") != true {
				t.Errorf("main name not set from env")
			}
			if ctx.Bool("d") != true {
				t.Errorf("short name not set from env")
			}
			return nil
		},
	}).Run([]string{"run"})
}

func TestParseMultiBoolFromEnvCascade(t *testing.T) {
	defer resetEnv(os.Environ())
	os.Clearenv()
	_ = os.Setenv("APP_DEBUG", "1")
	_ = (&App{
		Flags: []Flag{
			&BoolFlag{Name: "debug", Aliases: []string{"d"}, EnvVars: []string{"COMPAT_DEBUG", "APP_DEBUG"}},
		},
		Action: func(ctx *Context) error {
			if ctx.Bool("debug") != true {
				t.Errorf("main name not set from env")
			}
			if ctx.Bool("d") != true {
				t.Errorf("short name not set from env")
			}
			return nil
		},
	}).Run([]string{"run"})
}

func TestParseBoolFromEnv(t *testing.T) {
	var boolFlagTests = []struct {
		input  string
		output bool
	}{
		{"", false},
		{"1", true},
		{"false", false},
		{"true", true},
	}

	for _, test := range boolFlagTests {
		defer resetEnv(os.Environ())
		os.Clearenv()
		_ = os.Setenv("DEBUG", test.input)
		_ = (&App{
			Flags: []Flag{
				&BoolFlag{Name: "debug", Aliases: []string{"d"}, EnvVars: []string{"DEBUG"}},
			},
			Action: func(ctx *Context) error {
				if ctx.Bool("debug") != test.output {
					t.Errorf("expected %+v to be parsed as %+v, instead was %+v", test.input, test.output, ctx.Bool("debug"))
				}
				if ctx.Bool("d") != test.output {
					t.Errorf("expected %+v to be parsed as %+v, instead was %+v", test.input, test.output, ctx.Bool("d"))
				}
				return nil
			},
		}).Run([]string{"run"})
	}
}

func TestParseMultiBoolT(t *testing.T) {
	_ = (&App{
		Flags: []Flag{
			&BoolFlag{Name: "implode", Aliases: []string{"i"}, Value: true},
		},
		Action: func(ctx *Context) error {
			if ctx.Bool("implode") {
				t.Errorf("main name not set")
			}
			if ctx.Bool("i") {
				t.Errorf("short name not set")
			}
			return nil
		},
	}).Run([]string{"run", "--implode=false"})
}

type Parser [2]string

func (p *Parser) Set(value string) error {
	parts := strings.Split(value, ",")
	if len(parts) != 2 {
		return fmt.Errorf("invalid format")
	}

	(*p)[0] = parts[0]
	(*p)[1] = parts[1]

	return nil
}

func (p *Parser) String() string {
	return fmt.Sprintf("%s,%s", p[0], p[1])
}

func (p *Parser) Get() interface{} {
	return p
}

func TestParseGeneric(t *testing.T) {
	_ = (&App{
		Flags: []Flag{
			&GenericFlag{Name: "serve", Aliases: []string{"s"}, Value: &Parser{}},
		},
		Action: func(ctx *Context) error {
			if !reflect.DeepEqual(ctx.Generic("serve"), &Parser{"10", "20"}) {
				t.Errorf("main name not set")
			}
			if !reflect.DeepEqual(ctx.Generic("s"), &Parser{"10", "20"}) {
				t.Errorf("short name not set")
			}
			return nil
		},
	}).Run([]string{"run", "-s", "10,20"})
}

func TestParseGenericFromEnv(t *testing.T) {
	defer resetEnv(os.Environ())
	os.Clearenv()
	_ = os.Setenv("APP_SERVE", "20,30")
	_ = (&App{
		Flags: []Flag{
			&GenericFlag{
				Name:    "serve",
				Aliases: []string{"s"},
				Value:   &Parser{},
				EnvVars: []string{"APP_SERVE"},
			},
		},
		Action: func(ctx *Context) error {
			if !reflect.DeepEqual(ctx.Generic("serve"), &Parser{"20", "30"}) {
				t.Errorf("main name not set from env")
			}
			if !reflect.DeepEqual(ctx.Generic("s"), &Parser{"20", "30"}) {
				t.Errorf("short name not set from env")
			}
			return nil
		},
	}).Run([]string{"run"})
}

func TestParseGenericFromEnvCascade(t *testing.T) {
	defer resetEnv(os.Environ())
	os.Clearenv()
	_ = os.Setenv("APP_FOO", "99,2000")
	_ = (&App{
		Flags: []Flag{
			&GenericFlag{
				Name:    "foos",
				Value:   &Parser{},
				EnvVars: []string{"COMPAT_FOO", "APP_FOO"},
			},
		},
		Action: func(ctx *Context) error {
			if !reflect.DeepEqual(ctx.Generic("foos"), &Parser{"99", "2000"}) {
				t.Errorf("value not set from env")
			}
			return nil
		},
	}).Run([]string{"run"})
}

func TestFlagFromFile(t *testing.T) {
	temp, err := ioutil.TempFile("", "urfave_cli_test")
	if err != nil {
		t.Error(err)
		return
	}

	defer resetEnv(os.Environ())
	os.Clearenv()
	os.Setenv("APP_FOO", "123")

	_, _ = io.WriteString(temp, "abc")
	_ = temp.Close()
	defer func() {
		_ = os.Remove(temp.Name())
	}()

	var filePathTests = []struct {
		path     string
		name     []string
		expected string
	}{
		{"file-does-not-exist", []string{"APP_BAR"}, ""},
		{"file-does-not-exist", []string{"APP_FOO"}, "123"},
		{"file-does-not-exist", []string{"APP_FOO", "APP_BAR"}, "123"},
		{temp.Name(), []string{"APP_FOO"}, "123"},
		{temp.Name(), []string{"APP_BAR"}, "abc"},
	}

	for _, filePathTest := range filePathTests {
		got, _ := flagFromEnvOrFile(filePathTest.name, filePathTest.path)
		if want := filePathTest.expected; got != want {
			t.Errorf("Did not expect %v - Want %v", got, want)
		}
	}
}

func TestStringSlice_Serialized_Set(t *testing.T) {
	sl0 := NewStringSlice("a", "b")
	ser0 := sl0.Serialize()

	if len(ser0) < len(slPfx) {
		t.Fatalf("serialized shorter than expected: %q", ser0)
	}

	sl1 := NewStringSlice("c", "d")
	_ = sl1.Set(ser0)

	if sl0.String() != sl1.String() {
		t.Fatalf("pre and post serialization do not match: %v != %v", sl0, sl1)
	}
}

func TestIntSlice_Serialized_Set(t *testing.T) {
	sl0 := NewIntSlice(1, 2)
	ser0 := sl0.Serialize()

	if len(ser0) < len(slPfx) {
		t.Fatalf("serialized shorter than expected: %q", ser0)
	}

	sl1 := NewIntSlice(3, 4)
	_ = sl1.Set(ser0)

	if sl0.String() != sl1.String() {
		t.Fatalf("pre and post serialization do not match: %v != %v", sl0, sl1)
	}
}

func TestInt64Slice_Serialized_Set(t *testing.T) {
	sl0 := NewInt64Slice(int64(1), int64(2))
	ser0 := sl0.Serialize()

	if len(ser0) < len(slPfx) {
		t.Fatalf("serialized shorter than expected: %q", ser0)
	}

	sl1 := NewInt64Slice(int64(3), int64(4))
	_ = sl1.Set(ser0)

	if sl0.String() != sl1.String() {
		t.Fatalf("pre and post serialization do not match: %v != %v", sl0, sl1)
	}
}

func TestTimestamp_set(t *testing.T) {
	ts := Timestamp{
		timestamp:  nil,
		hasBeenSet: false,
		layout:     "Jan 2, 2006 at 3:04pm (MST)",
	}

	time1 := "Feb 3, 2013 at 7:54pm (PST)"
	if err := ts.Set(time1); err != nil {
		t.Fatalf("Failed to parse time %s with layout %s", time1, ts.layout)
	}
	if ts.hasBeenSet == false {
		t.Fatalf("hasBeenSet is not true after setting a time")
	}

	ts.hasBeenSet = false
	ts.SetLayout(time.RFC3339)
	time2 := "2006-01-02T15:04:05Z"
	if err := ts.Set(time2); err != nil {
		t.Fatalf("Failed to parse time %s with layout %s", time2, ts.layout)
	}
	if ts.hasBeenSet == false {
		t.Fatalf("hasBeenSet is not true after setting a time")
	}
}

func TestTimestampFlagApply(t *testing.T) {
	expectedResult, _ := time.Parse(time.RFC3339, "2006-01-02T15:04:05Z")
	fl := TimestampFlag{Name: "time", Aliases: []string{"t"}, Layout: time.RFC3339}
	set := flag.NewFlagSet("test", 0)
	_ = fl.Apply(set)

	err := set.Parse([]string{"--time", "2006-01-02T15:04:05Z"})
	expect(t, err, nil)
	expect(t, *fl.Value.timestamp, expectedResult)
}

func TestTimestampFlagApplyValue(t *testing.T) {
	expectedResult, _ := time.Parse(time.RFC3339, "2006-01-02T15:04:05Z")
	fl := TimestampFlag{Name: "time", Aliases: []string{"t"}, Layout: time.RFC3339, Value: NewTimestamp(expectedResult)}
	set := flag.NewFlagSet("test", 0)
	_ = fl.Apply(set)

	err := set.Parse([]string{""})
	expect(t, err, nil)
	expect(t, *fl.Value.timestamp, expectedResult)
}

func TestTimestampFlagApply_Fail_Parse_Wrong_Layout(t *testing.T) {
	fl := TimestampFlag{Name: "time", Aliases: []string{"t"}, Layout: "randomlayout"}
	set := flag.NewFlagSet("test", 0)
	set.SetOutput(ioutil.Discard)
	_ = fl.Apply(set)

	err := set.Parse([]string{"--time", "2006-01-02T15:04:05Z"})
	expect(t, err, fmt.Errorf("invalid value \"2006-01-02T15:04:05Z\" for flag -time: parsing time \"2006-01-02T15:04:05Z\" as \"randomlayout\": cannot parse \"2006-01-02T15:04:05Z\" as \"randomlayout\""))
}

func TestTimestampFlagApply_Fail_Parse_Wrong_Time(t *testing.T) {
	fl := TimestampFlag{Name: "time", Aliases: []string{"t"}, Layout: "Jan 2, 2006 at 3:04pm (MST)"}
	set := flag.NewFlagSet("test", 0)
	set.SetOutput(ioutil.Discard)
	_ = fl.Apply(set)

	err := set.Parse([]string{"--time", "2006-01-02T15:04:05Z"})
	expect(t, err, fmt.Errorf("invalid value \"2006-01-02T15:04:05Z\" for flag -time: parsing time \"2006-01-02T15:04:05Z\" as \"Jan 2, 2006 at 3:04pm (MST)\": cannot parse \"2006-01-02T15:04:05Z\" as \"Jan\""))
}

func TestTimestampFlagValueFromContext(t *testing.T) {
	set := flag.NewFlagSet("test", 0)
	now := time.Now()
	set.Var(NewTimestamp(now), "myflag", "doc")
	ctx := NewContext(nil, set, nil)
	f := &TimestampFlag{Name: "myflag"}
	expect(t, f.Get(ctx), &now)
}

type flagDefaultTestCase struct {
	name    string
	flag    Flag
	toParse []string
	expect  string
}

func TestFlagDefaultValue(t *testing.T) {
	cases := []*flagDefaultTestCase{
		{
			name:    "stringSclice",
			flag:    &StringSliceFlag{Name: "flag", Value: NewStringSlice("default1", "default2")},
			toParse: []string{"--flag", "parsed"},
			expect: `--flag value	(default: "default1", "default2")	(accepts multiple inputs)`,
		},
		{
			name:    "float64Sclice",
			flag:    &Float64SliceFlag{Name: "flag", Value: NewFloat64Slice(1.1, 2.2)},
			toParse: []string{"--flag", "13.3"},
			expect: `--flag value	(default: 1.1, 2.2)	(accepts multiple inputs)`,
		},
		{
			name:    "int64Sclice",
			flag:    &Int64SliceFlag{Name: "flag", Value: NewInt64Slice(1, 2)},
			toParse: []string{"--flag", "13"},
			expect: `--flag value	(default: 1, 2)	(accepts multiple inputs)`,
		},
		{
			name:    "intSclice",
			flag:    &IntSliceFlag{Name: "flag", Value: NewIntSlice(1, 2)},
			toParse: []string{"--flag", "13"},
			expect: `--flag value	(default: 1, 2)	(accepts multiple inputs)`,
		},
		{
			name:    "string",
			flag:    &StringFlag{Name: "flag", Value: "default"},
			toParse: []string{"--flag", "parsed"},
			expect: `--flag value	(default: "default")`,
		},
		{
			name:    "bool",
			flag:    &BoolFlag{Name: "flag", Value: true},
			toParse: []string{"--flag", "false"},
			expect: `--flag	(default: true)`,
		},
		{
			name:    "uint64",
			flag:    &Uint64Flag{Name: "flag", Value: 1},
			toParse: []string{"--flag", "13"},
			expect: `--flag value	(default: 1)`,
		},
	}
	for i, v := range cases {
		set := flag.NewFlagSet("test", 0)
		set.SetOutput(ioutil.Discard)
		_ = v.flag.Apply(set)
		if err := set.Parse(v.toParse); err != nil {
			t.Error(err)
		}
		if got := v.flag.String(); got != v.expect {
			t.Errorf("TestFlagDefaultValue %d %s\nexpect:%s\ngot:%s", i, v.name, v.expect, got)
		}
	}
}

type flagValueTestCase struct {
	name    string
	flag    Flag
	toParse []string
	expect  string
}

func TestFlagValue(t *testing.T) {
	cases := []*flagValueTestCase{
		&flagValueTestCase{
			name:    "stringSclice",
			flag:    &StringSliceFlag{Name: "flag", Value: NewStringSlice("default1", "default2")},
			toParse: []string{"--flag", "parsed,parsed2", "--flag", "parsed3,parsed4"},
			expect:  `[parsed parsed2 parsed3 parsed4]`,
		},
		&flagValueTestCase{
			name:    "float64Sclice",
			flag:    &Float64SliceFlag{Name: "flag", Value: NewFloat64Slice(1.1, 2.2)},
			toParse: []string{"--flag", "13.3,14.4", "--flag", "15.5,16.6"},
			expect:  `[]float64{13.3, 14.4, 15.5, 16.6}`,
		},
		&flagValueTestCase{
			name:    "int64Sclice",
			flag:    &Int64SliceFlag{Name: "flag", Value: NewInt64Slice(1, 2)},
			toParse: []string{"--flag", "13,14", "--flag", "15,16"},
			expect:  `[]int64{13, 14, 15, 16}`,
		},
		&flagValueTestCase{
			name:    "intSclice",
			flag:    &IntSliceFlag{Name: "flag", Value: NewIntSlice(1, 2)},
			toParse: []string{"--flag", "13,14", "--flag", "15,16"},
			expect:  `[]int{13, 14, 15, 16}`,
		},
	}
	for i, v := range cases {
		set := flag.NewFlagSet("test", 0)
		set.SetOutput(ioutil.Discard)
		_ = v.flag.Apply(set)
		if err := set.Parse(v.toParse); err != nil {
			t.Error(err)
		}
		f := set.Lookup("flag")
		if got := f.Value.String(); got != v.expect {
			t.Errorf("TestFlagValue %d-%s\nexpect:%s\ngot:%s", i, v.name, v.expect, got)
		}
	}
}

func TestTimestampFlagApply_WithDestination(t *testing.T) {
	var destination Timestamp
	expectedResult, _ := time.Parse(time.RFC3339, "2006-01-02T15:04:05Z")
	fl := TimestampFlag{Name: "time", Aliases: []string{"t"}, Layout: time.RFC3339, Destination: &destination}
	set := flag.NewFlagSet("test", 0)
	_ = fl.Apply(set)

	err := set.Parse([]string{"--time", "2006-01-02T15:04:05Z"})
	expect(t, err, nil)
	expect(t, *fl.Destination.timestamp, expectedResult)
}

// Test issue #1254
// StringSlice() with UseShortOptionHandling causes duplicated entries, depending on the ordering of the flags
func TestSliceShortOptionHandle(t *testing.T) {
	wasCalled := false
	err := (&App{
		Commands: []*Command{
			{
				Name:                   "foobar",
				UseShortOptionHandling: true,
				Action: func(ctx *Context) error {
					wasCalled = true
					if ctx.Bool("i") != true {
						t.Error("bool i not set")
					}
					if ctx.Bool("t") != true {
						t.Error("bool i not set")
					}
					ss := ctx.StringSlice("net")
					if !reflect.DeepEqual(ss, []string{"foo"}) {
						t.Errorf("Got different slice(%v) than expected", ss)
					}
					return nil
				},
				Flags: []Flag{
					&StringSliceFlag{Name: "net"},
					&BoolFlag{Name: "i"},
					&BoolFlag{Name: "t"},
				},
			},
		},
	}).Run([]string{"run", "foobar", "--net=foo", "-it"})
	if err != nil {
		t.Fatal(err)
	}
	if !wasCalled {
		t.Fatal("Action callback was never called")
	}
}<|MERGE_RESOLUTION|>--- conflicted
+++ resolved
@@ -509,7 +509,6 @@
 	expect(t, v, "/path/to/file/PATH")
 }
 
-<<<<<<< HEAD
 func TestPathFlagValueFromContext(t *testing.T) {
 	set := flag.NewFlagSet("test", 0)
 	set.String("myflag", "/my/path", "doc")
@@ -518,10 +517,7 @@
 	expect(t, f.Get(ctx), "/my/path")
 }
 
-var envHintFlagTests = []struct {
-=======
 var _ = []struct {
->>>>>>> 76418f26
 	name     string
 	env      string
 	hinter   FlagEnvHintFunc
