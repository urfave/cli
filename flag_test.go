package cli_test

import (
	"github.com/codegangsta/cli"
	"reflect"
	"testing"
)

var (
	boolFlagTests = []FlagTestString{
		{"help", "--help\t"},
		{"h", "-h\t"},
	}

	stringFlagTests = []FlagTestString{
		{"help", "--help ''\t"},
		{"h", "-h ''\t"},
	}

	intFlagTests = []FlagTestString{
		{"help", "--help '0'\t"},
		{"h", "-h '0'\t"},
	}

	float64FlagTests = []FlagTestString{
		{"help", "--help '0'\t"},
		{"h", "-h '0'\t"},
	}
)

func TestBoolFlagHelpOutput(t *testing.T) {
	for _, test := range boolFlagTests {
		flag := cli.BoolFlag{Name: test.name}
		output := flag.String()

		if output != test.expected {
			t.Errorf("%s does not match %s", output, test.expected)
		}
	}
}

<<<<<<< HEAD
var stringFlagTests = []struct {
	name     string
	value    string
	expected string
}{
	{"help", "", "--help \t"},
	{"h", "", "-h \t"},
	{"h", "", "-h \t"},
	{"test", "Something", "--test 'Something'\t"},
}

=======
>>>>>>> 65724ab6
func TestStringFlagHelpOutput(t *testing.T) {
	for _, test := range stringFlagTests {
		flag := cli.StringFlag{Name: test.name, Value: test.value}
		output := flag.String()

		if output != test.expected {
			t.Errorf("%s does not match %s", output, test.expected)
		}
	}
}

func TestIntFlagHelpOutput(t *testing.T) {
	for _, test := range intFlagTests {
		flag := cli.IntFlag{Name: test.name}
		output := flag.String()

		if output != test.expected {
			t.Errorf("%s does not match %s", output, test.expected)
		}
	}
}

func TestFloat64FlagHelpOutput(t *testing.T) {
	for _, test := range float64FlagTests {
		flag := cli.Float64Flag{Name: test.name}
		output := flag.String()

		if output != test.expected {
			t.Errorf("%s does not match %s", output, test.expected)
		}
	}
}

func TestParseMultiString(t *testing.T) {
	(&cli.App{
		Flags: []cli.Flag{
			cli.StringFlag{Name: "serve, s"},
		},
		Action: func(ctx *cli.Context) {
			if ctx.String("serve") != "10" {
				t.Errorf("main name not set")
			}
			if ctx.String("s") != "10" {
				t.Errorf("short name not set")
			}
		},
	}).Run([]string{"run", "-s", "10"})
}

func TestParseMultiStringSlice(t *testing.T) {
	(&cli.App{
		Flags: []cli.Flag{
			cli.StringSliceFlag{Name: "serve, s", Value: &cli.StringSlice{}},
		},
		Action: func(ctx *cli.Context) {
			if !reflect.DeepEqual(ctx.StringSlice("serve"), []string{"10", "20"}) {
				t.Errorf("main name not set")
			}
			if !reflect.DeepEqual(ctx.StringSlice("s"), []string{"10", "20"}) {
				t.Errorf("short name not set")
			}
		},
	}).Run([]string{"run", "-s", "10", "-s", "20"})
}

func TestParseMultiInt(t *testing.T) {
	a := cli.App{
		Flags: []cli.Flag{
			cli.IntFlag{Name: "serve, s"},
		},
		Action: func(ctx *cli.Context) {
			if ctx.Int("serve") != 10 {
				t.Errorf("main name not set")
			}
			if ctx.Int("s") != 10 {
				t.Errorf("short name not set")
			}
		},
	}
	a.Run([]string{"run", "-s", "10"})
}

func TestParseMultiBool(t *testing.T) {
	a := cli.App{
		Flags: []cli.Flag{
			cli.BoolFlag{Name: "serve, s"},
		},
		Action: func(ctx *cli.Context) {
			if ctx.Bool("serve") != true {
				t.Errorf("main name not set")
			}
			if ctx.Bool("s") != true {
				t.Errorf("short name not set")
			}
		},
	}
	a.Run([]string{"run", "--serve"})
}<|MERGE_RESOLUTION|>--- conflicted
+++ resolved
@@ -7,22 +7,24 @@
 )
 
 var (
-	boolFlagTests = []FlagTestString{
+	boolFlagTests = []FlagTest{
 		{"help", "--help\t"},
 		{"h", "-h\t"},
 	}
 
 	stringFlagTests = []FlagTestString{
-		{"help", "--help ''\t"},
-		{"h", "-h ''\t"},
+		{"help", "", "--help \t"},
+		{"h", "", "-h \t"},
+		{"h", "", "-h \t"},
+		{"test", "Something", "--test 'Something'\t"},
 	}
 
-	intFlagTests = []FlagTestString{
+	intFlagTests = []FlagTest{
 		{"help", "--help '0'\t"},
 		{"h", "-h '0'\t"},
 	}
 
-	float64FlagTests = []FlagTestString{
+	float64FlagTests = []FlagTest{
 		{"help", "--help '0'\t"},
 		{"h", "-h '0'\t"},
 	}
@@ -39,20 +41,6 @@
 	}
 }
 
-<<<<<<< HEAD
-var stringFlagTests = []struct {
-	name     string
-	value    string
-	expected string
-}{
-	{"help", "", "--help \t"},
-	{"h", "", "-h \t"},
-	{"h", "", "-h \t"},
-	{"test", "Something", "--test 'Something'\t"},
-}
-
-=======
->>>>>>> 65724ab6
 func TestStringFlagHelpOutput(t *testing.T) {
 	for _, test := range stringFlagTests {
 		flag := cli.StringFlag{Name: test.name, Value: test.value}
