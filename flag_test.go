package cli

import (
	"flag"
	"fmt"
	"io"
	"io/ioutil"
	"os"
	"reflect"
	"regexp"
	"runtime"
	"strings"
	"testing"
	"time"
)

var boolFlagTests = []struct {
	name     string
	expected string
}{
	{"help", "--help\t(default: false)"},
	{"h", "-h\t(default: false)"},
}

func TestBoolFlagHelpOutput(t *testing.T) {
	for _, test := range boolFlagTests {
		fl := &BoolFlag{Name: test.name}
		output := fl.String()

		if output != test.expected {
			t.Errorf("%q does not match %q", output, test.expected)
		}
	}
}

func TestBoolFlagApply_SetsAllNames(t *testing.T) {
	v := false
	fl := BoolFlag{Name: "wat", Aliases: []string{"W", "huh"}, Destination: &v}
	set := flag.NewFlagSet("test", 0)
	_ = fl.Apply(set)

	err := set.Parse([]string{"--wat", "-W", "--huh"})
	expect(t, err, nil)
	expect(t, v, true)
}

func TestFlagsFromEnv(t *testing.T) {
	newSetIntSlice := func(defaults ...int) IntSlice {
		s := NewIntSlice(defaults...)
		s.hasBeenSet = true
		return *s
	}

	newSetInt64Slice := func(defaults ...int64) Int64Slice {
		s := NewInt64Slice(defaults...)
		s.hasBeenSet = true
		return *s
	}

	newSetStringSlice := func(defaults ...string) StringSlice {
		s := NewStringSlice(defaults...)
		s.hasBeenSet = true
		return *s
	}

	var flagTests = []struct {
		input     string
		output    interface{}
		flag      Flag
		errRegexp string
	}{
		{"", false, &BoolFlag{Name: "debug", EnvVars: []string{"DEBUG"}}, ""},
		{"1", true, &BoolFlag{Name: "debug", EnvVars: []string{"DEBUG"}}, ""},
		{"false", false, &BoolFlag{Name: "debug", EnvVars: []string{"DEBUG"}}, ""},
		{"foobar", true, &BoolFlag{Name: "debug", EnvVars: []string{"DEBUG"}}, `could not parse "foobar" as bool value for flag debug: .*`},

		{"1s", 1 * time.Second, &DurationFlag{Name: "time", EnvVars: []string{"TIME"}}, ""},
		{"foobar", false, &DurationFlag{Name: "time", EnvVars: []string{"TIME"}}, `could not parse "foobar" as duration value for flag time: .*`},

		{"1.2", 1.2, &Float64Flag{Name: "seconds", EnvVars: []string{"SECONDS"}}, ""},
		{"1", 1.0, &Float64Flag{Name: "seconds", EnvVars: []string{"SECONDS"}}, ""},
		{"foobar", 0, &Float64Flag{Name: "seconds", EnvVars: []string{"SECONDS"}}, `could not parse "foobar" as float64 value for flag seconds: .*`},

		{"1", int64(1), &Int64Flag{Name: "seconds", EnvVars: []string{"SECONDS"}}, ""},
		{"1.2", 0, &Int64Flag{Name: "seconds", EnvVars: []string{"SECONDS"}}, `could not parse "1.2" as int value for flag seconds: .*`},
		{"foobar", 0, &Int64Flag{Name: "seconds", EnvVars: []string{"SECONDS"}}, `could not parse "foobar" as int value for flag seconds: .*`},

		{"1", 1, &IntFlag{Name: "seconds", EnvVars: []string{"SECONDS"}}, ""},
		{"1.2", 0, &IntFlag{Name: "seconds", EnvVars: []string{"SECONDS"}}, `could not parse "1.2" as int value for flag seconds: .*`},
		{"foobar", 0, &IntFlag{Name: "seconds", EnvVars: []string{"SECONDS"}}, `could not parse "foobar" as int value for flag seconds: .*`},

		{"1,2", newSetIntSlice(1, 2), &IntSliceFlag{Name: "seconds", EnvVars: []string{"SECONDS"}}, ""},
		{"1.2,2", newSetIntSlice(), &IntSliceFlag{Name: "seconds", EnvVars: []string{"SECONDS"}}, `could not parse "1.2,2" as int slice value for flag seconds: .*`},
		{"foobar", newSetIntSlice(), &IntSliceFlag{Name: "seconds", EnvVars: []string{"SECONDS"}}, `could not parse "foobar" as int slice value for flag seconds: .*`},

		{"1,2", newSetInt64Slice(1, 2), &Int64SliceFlag{Name: "seconds", EnvVars: []string{"SECONDS"}}, ""},
		{"1.2,2", newSetInt64Slice(), &Int64SliceFlag{Name: "seconds", EnvVars: []string{"SECONDS"}}, `could not parse "1.2,2" as int64 slice value for flag seconds: .*`},
		{"foobar", newSetInt64Slice(), &Int64SliceFlag{Name: "seconds", EnvVars: []string{"SECONDS"}}, `could not parse "foobar" as int64 slice value for flag seconds: .*`},

		{"foo", "foo", &StringFlag{Name: "name", EnvVars: []string{"NAME"}}, ""},
		{"path", "path", &PathFlag{Name: "path", EnvVars: []string{"PATH"}}, ""},

		{"foo,bar", newSetStringSlice("foo", "bar"), &StringSliceFlag{Name: "names", EnvVars: []string{"NAMES"}}, ""},

		{"1", uint(1), &UintFlag{Name: "seconds", EnvVars: []string{"SECONDS"}}, ""},
		{"1.2", 0, &UintFlag{Name: "seconds", EnvVars: []string{"SECONDS"}}, `could not parse "1.2" as uint value for flag seconds: .*`},
		{"foobar", 0, &UintFlag{Name: "seconds", EnvVars: []string{"SECONDS"}}, `could not parse "foobar" as uint value for flag seconds: .*`},

		{"1", uint64(1), &Uint64Flag{Name: "seconds", EnvVars: []string{"SECONDS"}}, ""},
		{"1.2", 0, &Uint64Flag{Name: "seconds", EnvVars: []string{"SECONDS"}}, `could not parse "1.2" as uint64 value for flag seconds: .*`},
		{"foobar", 0, &Uint64Flag{Name: "seconds", EnvVars: []string{"SECONDS"}}, `could not parse "foobar" as uint64 value for flag seconds: .*`},

		{"foo,bar", &Parser{"foo", "bar"}, &GenericFlag{Name: "names", Value: &Parser{}, EnvVars: []string{"NAMES"}}, ""},
	}

	for i, test := range flagTests {
		os.Clearenv()
		envVarSlice := reflect.Indirect(reflect.ValueOf(test.flag)).FieldByName("EnvVars").Slice(0, 1)
		_ = os.Setenv(envVarSlice.Index(0).String(), test.input)

		a := App{
			Flags: []Flag{test.flag},
			Action: func(ctx *Context) error {
				if !reflect.DeepEqual(ctx.Value(test.flag.Names()[0]), test.output) {
					t.Errorf("ex:%01d expected %q to be parsed as %#v, instead was %#v", i, test.input, test.output, ctx.Value(test.flag.Names()[0]))
				}
				return nil
			},
		}

		err := a.Run([]string{"run"})

		if test.errRegexp != "" {
			if err == nil {
				t.Errorf("expected error to match %q, got none", test.errRegexp)
			} else {
				if matched, _ := regexp.MatchString(test.errRegexp, err.Error()); !matched {
					t.Errorf("expected error to match %q, got error %s", test.errRegexp, err)
				}
			}
		} else {
			if err != nil && test.errRegexp == "" {
				t.Errorf("expected no error got %q", err)
			}
		}
	}
}

var stringFlagTests = []struct {
	name     string
	aliases  []string
	usage    string
	value    string
	expected string
}{
	{"foo", nil, "", "", "--foo value\t"},
	{"f", nil, "", "", "-f value\t"},
	{"f", nil, "The total `foo` desired", "all", "-f foo\tThe total foo desired (default: \"all\")"},
	{"test", nil, "", "Something", "--test value\t(default: \"Something\")"},
	{"config", []string{"c"}, "Load configuration from `FILE`", "", "--config FILE, -c FILE\tLoad configuration from FILE"},
	{"config", []string{"c"}, "Load configuration from `CONFIG`", "config.json", "--config CONFIG, -c CONFIG\tLoad configuration from CONFIG (default: \"config.json\")"},
}

func TestStringFlagHelpOutput(t *testing.T) {
	for _, test := range stringFlagTests {
		fl := &StringFlag{Name: test.name, Aliases: test.aliases, Usage: test.usage, Value: test.value}
		output := fl.String()

		if output != test.expected {
			t.Errorf("%q does not match %q", output, test.expected)
		}
	}
}

func TestStringFlagDefaultText(t *testing.T) {
	fl := &StringFlag{Name: "foo", Aliases: nil, Usage: "amount of `foo` requested", Value: "none", DefaultText: "all of it"}
	expected := "--foo foo\tamount of foo requested (default: all of it)"
	output := fl.String()

	if output != expected {
		t.Errorf("%q does not match %q", output, expected)
	}
}

func TestStringFlagWithEnvVarHelpOutput(t *testing.T) {

	os.Clearenv()
	_ = os.Setenv("APP_FOO", "derp")

	for _, test := range stringFlagTests {
		fl := &StringFlag{Name: test.name, Aliases: test.aliases, Value: test.value, EnvVars: []string{"APP_FOO"}}
		output := fl.String()

		expectedSuffix := " [$APP_FOO]"
		if runtime.GOOS == "windows" {
			expectedSuffix = " [%APP_FOO%]"
		}
		if !strings.HasSuffix(output, expectedSuffix) {
			t.Errorf("%s does not end with"+expectedSuffix, output)
		}
	}
}

var prefixStringFlagTests = []struct {
	name     string
	aliases  []string
	usage    string
	value    string
	prefixer FlagNamePrefixFunc
	expected string
}{
	{name: "foo", usage: "", value: "", prefixer: func(a []string, b string) string {
		return fmt.Sprintf("name: %s, ph: %s", a, b)
	}, expected: "name: foo, ph: value\t"},
	{name: "f", usage: "", value: "", prefixer: func(a []string, b string) string {
		return fmt.Sprintf("name: %s, ph: %s", a, b)
	}, expected: "name: f, ph: value\t"},
	{name: "f", usage: "The total `foo` desired", value: "all", prefixer: func(a []string, b string) string {
		return fmt.Sprintf("name: %s, ph: %s", a, b)
	}, expected: "name: f, ph: foo\tThe total foo desired (default: \"all\")"},
	{name: "test", usage: "", value: "Something", prefixer: func(a []string, b string) string {
		return fmt.Sprintf("name: %s, ph: %s", a, b)
	}, expected: "name: test, ph: value\t(default: \"Something\")"},
	{name: "config", aliases: []string{"c"}, usage: "Load configuration from `FILE`", value: "", prefixer: func(a []string, b string) string {
		return fmt.Sprintf("name: %s, ph: %s", a, b)
	}, expected: "name: config,c, ph: FILE\tLoad configuration from FILE"},
	{name: "config", aliases: []string{"c"}, usage: "Load configuration from `CONFIG`", value: "config.json", prefixer: func(a []string, b string) string {
		return fmt.Sprintf("name: %s, ph: %s", a, b)
	}, expected: "name: config,c, ph: CONFIG\tLoad configuration from CONFIG (default: \"config.json\")"},
}

func TestStringFlagApply_SetsAllNames(t *testing.T) {
	v := "mmm"
	fl := StringFlag{Name: "hay", Aliases: []string{"H", "hayyy"}, Destination: &v}
	set := flag.NewFlagSet("test", 0)
	_ = fl.Apply(set)

	err := set.Parse([]string{"--hay", "u", "-H", "yuu", "--hayyy", "YUUUU"})
	expect(t, err, nil)
	expect(t, v, "YUUUU")
}

var pathFlagTests = []struct {
	name     string
	aliases  []string
	usage    string
	value    string
	expected string
}{
	{"f", nil, "", "", "-f value\t"},
	{"f", nil, "Path is the `path` of file", "/path/to/file", "-f path\tPath is the path of file (default: \"/path/to/file\")"},
}

func TestPathFlagHelpOutput(t *testing.T) {
	for _, test := range pathFlagTests {
		fl := &PathFlag{Name: test.name, Aliases: test.aliases, Usage: test.usage, Value: test.value}
		output := fl.String()

		if output != test.expected {
			t.Errorf("%q does not match %q", output, test.expected)
		}
	}
}

func TestPathFlagWithEnvVarHelpOutput(t *testing.T) {
	os.Clearenv()
	_ = os.Setenv("APP_PATH", "/path/to/file")
	for _, test := range pathFlagTests {
		fl := &PathFlag{Name: test.name, Aliases: test.aliases, Value: test.value, EnvVars: []string{"APP_PATH"}}
		output := fl.String()

		expectedSuffix := " [$APP_PATH]"
		if runtime.GOOS == "windows" {
			expectedSuffix = " [%APP_PATH%]"
		}
		if !strings.HasSuffix(output, expectedSuffix) {
			t.Errorf("%s does not end with"+expectedSuffix, output)
		}
	}
}

func TestPathFlagApply_SetsAllNames(t *testing.T) {
	v := "mmm"
	fl := PathFlag{Name: "path", Aliases: []string{"p", "PATH"}, Destination: &v}
	set := flag.NewFlagSet("test", 0)
	_ = fl.Apply(set)

	err := set.Parse([]string{"--path", "/path/to/file/path", "-p", "/path/to/file/p", "--PATH", "/path/to/file/PATH"})
	expect(t, err, nil)
	expect(t, v, "/path/to/file/PATH")
}

var envHintFlagTests = []struct {
	name     string
	env      string
	hinter   FlagEnvHintFunc
	expected string
}{
	{"foo", "", func(a []string, b string) string {
		return fmt.Sprintf("env: %s, str: %s", a, b)
	}, "env: , str: --foo value\t"},
	{"f", "", func(a []string, b string) string {
		return fmt.Sprintf("env: %s, str: %s", a, b)
	}, "env: , str: -f value\t"},
	{"foo", "ENV_VAR", func(a []string, b string) string {
		return fmt.Sprintf("env: %s, str: %s", a, b)
	}, "env: ENV_VAR, str: --foo value\t"},
	{"f", "ENV_VAR", func(a []string, b string) string {
		return fmt.Sprintf("env: %s, str: %s", a, b)
	}, "env: ENV_VAR, str: -f value\t"},
}

//func TestFlagEnvHinter(t *testing.T) {
//	defer func() {
//		FlagEnvHinter = withEnvHint
//	}()
//
//	for _, test := range envHintFlagTests {
//		FlagEnvHinter = test.hinter
//		fl := StringFlag{Name: test.name, EnvVars: []string{test.env}}
//		output := fl.String()
//		if output != test.expected {
//			t.Errorf("%q does not match %q", output, test.expected)
//		}
//	}
//}

var stringSliceFlagTests = []struct {
	name     string
	aliases  []string
	value    *StringSlice
	expected string
}{
	{"foo", nil, NewStringSlice(""), "--foo value\t"},
	{"f", nil, NewStringSlice(""), "-f value\t"},
	{"f", nil, NewStringSlice("Lipstick"), "-f value\t(default: \"Lipstick\")"},
	{"test", nil, NewStringSlice("Something"), "--test value\t(default: \"Something\")"},
	{"dee", []string{"d"}, NewStringSlice("Inka", "Dinka", "dooo"), "--dee value, -d value\t(default: \"Inka\", \"Dinka\", \"dooo\")"},
}

func TestStringSliceFlagHelpOutput(t *testing.T) {
	for _, test := range stringSliceFlagTests {
		f := &StringSliceFlag{Name: test.name, Aliases: test.aliases, Value: test.value}
		output := f.String()

		if output != test.expected {
			t.Errorf("%q does not match %q", output, test.expected)
		}
	}
}

func TestStringSliceFlagWithEnvVarHelpOutput(t *testing.T) {
	os.Clearenv()
	_ = os.Setenv("APP_QWWX", "11,4")

	for _, test := range stringSliceFlagTests {
		fl := &StringSliceFlag{Name: test.name, Aliases: test.aliases, Value: test.value, EnvVars: []string{"APP_QWWX"}}
		output := fl.String()

		expectedSuffix := " [$APP_QWWX]"
		if runtime.GOOS == "windows" {
			expectedSuffix = " [%APP_QWWX%]"
		}
		if !strings.HasSuffix(output, expectedSuffix) {
			t.Errorf("%q does not end with"+expectedSuffix, output)
		}
	}
}

func TestStringSliceFlagApply_SetsAllNames(t *testing.T) {
	fl := StringSliceFlag{Name: "goat", Aliases: []string{"G", "gooots"}}
	set := flag.NewFlagSet("test", 0)
	_ = fl.Apply(set)

	err := set.Parse([]string{"--goat", "aaa", "-G", "bbb", "--gooots", "eeeee"})
	expect(t, err, nil)
}

var intFlagTests = []struct {
	name     string
	expected string
}{
	{"hats", "--hats value\t(default: 9)"},
	{"H", "-H value\t(default: 9)"},
}

func TestIntFlagHelpOutput(t *testing.T) {
	for _, test := range intFlagTests {
		fl := &IntFlag{Name: test.name, Value: 9}
		output := fl.String()

		if output != test.expected {
			t.Errorf("%s does not match %s", output, test.expected)
		}
	}
}

func TestIntFlagWithEnvVarHelpOutput(t *testing.T) {
	os.Clearenv()
	_ = os.Setenv("APP_BAR", "2")

	for _, test := range intFlagTests {
		fl := &IntFlag{Name: test.name, EnvVars: []string{"APP_BAR"}}
		output := fl.String()

		expectedSuffix := " [$APP_BAR]"
		if runtime.GOOS == "windows" {
			expectedSuffix = " [%APP_BAR%]"
		}
		if !strings.HasSuffix(output, expectedSuffix) {
			t.Errorf("%s does not end with"+expectedSuffix, output)
		}
	}
}

func TestIntFlagApply_SetsAllNames(t *testing.T) {
	v := 3
	fl := IntFlag{Name: "banana", Aliases: []string{"B", "banannanana"}, Destination: &v}
	set := flag.NewFlagSet("test", 0)
	_ = fl.Apply(set)

	err := set.Parse([]string{"--banana", "1", "-B", "2", "--banannanana", "5"})
	expect(t, err, nil)
	expect(t, v, 5)
}

var int64FlagTests = []struct {
	name     string
	expected string
}{
	{"hats", "--hats value\t(default: 8589934592)"},
	{"H", "-H value\t(default: 8589934592)"},
}

func TestInt64FlagHelpOutput(t *testing.T) {
	for _, test := range int64FlagTests {
		fl := Int64Flag{Name: test.name, Value: 8589934592}
		output := fl.String()

		if output != test.expected {
			t.Errorf("%s does not match %s", output, test.expected)
		}
	}
}

func TestInt64FlagWithEnvVarHelpOutput(t *testing.T) {
	os.Clearenv()
	_ = os.Setenv("APP_BAR", "2")

	for _, test := range int64FlagTests {
		fl := IntFlag{Name: test.name, EnvVars: []string{"APP_BAR"}}
		output := fl.String()

		expectedSuffix := " [$APP_BAR]"
		if runtime.GOOS == "windows" {
			expectedSuffix = " [%APP_BAR%]"
		}
		if !strings.HasSuffix(output, expectedSuffix) {
			t.Errorf("%s does not end with"+expectedSuffix, output)
		}
	}
}

var uintFlagTests = []struct {
	name     string
	expected string
}{
	{"nerfs", "--nerfs value\t(default: 41)"},
	{"N", "-N value\t(default: 41)"},
}

func TestUintFlagHelpOutput(t *testing.T) {
	for _, test := range uintFlagTests {
		fl := UintFlag{Name: test.name, Value: 41}
		output := fl.String()

		if output != test.expected {
			t.Errorf("%s does not match %s", output, test.expected)
		}
	}
}

func TestUintFlagWithEnvVarHelpOutput(t *testing.T) {
	os.Clearenv()
	_ = os.Setenv("APP_BAR", "2")

	for _, test := range uintFlagTests {
		fl := UintFlag{Name: test.name, EnvVars: []string{"APP_BAR"}}
		output := fl.String()

		expectedSuffix := " [$APP_BAR]"
		if runtime.GOOS == "windows" {
			expectedSuffix = " [%APP_BAR%]"
		}
		if !strings.HasSuffix(output, expectedSuffix) {
			t.Errorf("%s does not end with"+expectedSuffix, output)
		}
	}
}

var uint64FlagTests = []struct {
	name     string
	expected string
}{
	{"gerfs", "--gerfs value\t(default: 8589934582)"},
	{"G", "-G value\t(default: 8589934582)"},
}

func TestUint64FlagHelpOutput(t *testing.T) {
	for _, test := range uint64FlagTests {
		fl := Uint64Flag{Name: test.name, Value: 8589934582}
		output := fl.String()

		if output != test.expected {
			t.Errorf("%s does not match %s", output, test.expected)
		}
	}
}

func TestUint64FlagWithEnvVarHelpOutput(t *testing.T) {
	os.Clearenv()
	_ = os.Setenv("APP_BAR", "2")

	for _, test := range uint64FlagTests {
		fl := UintFlag{Name: test.name, EnvVars: []string{"APP_BAR"}}
		output := fl.String()

		expectedSuffix := " [$APP_BAR]"
		if runtime.GOOS == "windows" {
			expectedSuffix = " [%APP_BAR%]"
		}
		if !strings.HasSuffix(output, expectedSuffix) {
			t.Errorf("%s does not end with"+expectedSuffix, output)
		}
	}
}

var durationFlagTests = []struct {
	name     string
	expected string
}{
	{"hooting", "--hooting value\t(default: 1s)"},
	{"H", "-H value\t(default: 1s)"},
}

func TestDurationFlagHelpOutput(t *testing.T) {
	for _, test := range durationFlagTests {
		fl := &DurationFlag{Name: test.name, Value: 1 * time.Second}
		output := fl.String()

		if output != test.expected {
			t.Errorf("%q does not match %q", output, test.expected)
		}
	}
}

func TestDurationFlagWithEnvVarHelpOutput(t *testing.T) {
	os.Clearenv()
	_ = os.Setenv("APP_BAR", "2h3m6s")

	for _, test := range durationFlagTests {
		fl := &DurationFlag{Name: test.name, EnvVars: []string{"APP_BAR"}}
		output := fl.String()

		expectedSuffix := " [$APP_BAR]"
		if runtime.GOOS == "windows" {
			expectedSuffix = " [%APP_BAR%]"
		}
		if !strings.HasSuffix(output, expectedSuffix) {
			t.Errorf("%s does not end with"+expectedSuffix, output)
		}
	}
}

func TestDurationFlagApply_SetsAllNames(t *testing.T) {
	v := time.Second * 20
	fl := DurationFlag{Name: "howmuch", Aliases: []string{"H", "whyyy"}, Destination: &v}
	set := flag.NewFlagSet("test", 0)
	_ = fl.Apply(set)

	err := set.Parse([]string{"--howmuch", "30s", "-H", "5m", "--whyyy", "30h"})
	expect(t, err, nil)
	expect(t, v, time.Hour*30)
}

var intSliceFlagTests = []struct {
	name     string
	aliases  []string
	value    *IntSlice
	expected string
}{
	{"heads", nil, NewIntSlice(), "--heads value\t"},
	{"H", nil, NewIntSlice(), "-H value\t"},
	{"H", []string{"heads"}, NewIntSlice(9, 3), "-H value, --heads value\t(default: 9, 3)"},
}

func TestIntSliceFlagHelpOutput(t *testing.T) {
	for _, test := range intSliceFlagTests {
		fl := &IntSliceFlag{Name: test.name, Aliases: test.aliases, Value: test.value}
		output := fl.String()

		if output != test.expected {
			t.Errorf("%q does not match %q", output, test.expected)
		}
	}
}

func TestIntSliceFlagWithEnvVarHelpOutput(t *testing.T) {
	os.Clearenv()
	_ = os.Setenv("APP_SMURF", "42,3")

	for _, test := range intSliceFlagTests {
		fl := &IntSliceFlag{Name: test.name, Aliases: test.aliases, Value: test.value, EnvVars: []string{"APP_SMURF"}}
		output := fl.String()

		expectedSuffix := " [$APP_SMURF]"
		if runtime.GOOS == "windows" {
			expectedSuffix = " [%APP_SMURF%]"
		}
		if !strings.HasSuffix(output, expectedSuffix) {
			t.Errorf("%q does not end with"+expectedSuffix, output)
		}
	}
}

func TestIntSliceFlagApply_SetsAllNames(t *testing.T) {
	fl := IntSliceFlag{Name: "bits", Aliases: []string{"B", "bips"}}
	set := flag.NewFlagSet("test", 0)
	_ = fl.Apply(set)

	err := set.Parse([]string{"--bits", "23", "-B", "3", "--bips", "99"})
	expect(t, err, nil)
}

var int64SliceFlagTests = []struct {
	name     string
	aliases  []string
	value    *Int64Slice
	expected string
}{
	{"heads", nil, NewInt64Slice(), "--heads value\t"},
	{"H", nil, NewInt64Slice(), "-H value\t"},
	{"heads", []string{"H"}, NewInt64Slice(int64(2), int64(17179869184)),
		"--heads value, -H value\t(default: 2, 17179869184)"},
}

func TestInt64SliceFlagHelpOutput(t *testing.T) {
	for _, test := range int64SliceFlagTests {
		fl := Int64SliceFlag{Name: test.name, Aliases: test.aliases, Value: test.value}
		output := fl.String()

		if output != test.expected {
			t.Errorf("%q does not match %q", output, test.expected)
		}
	}
}

func TestInt64SliceFlagWithEnvVarHelpOutput(t *testing.T) {
	os.Clearenv()
	_ = os.Setenv("APP_SMURF", "42,17179869184")

	for _, test := range int64SliceFlagTests {
		fl := Int64SliceFlag{Name: test.name, Value: test.value, EnvVars: []string{"APP_SMURF"}}
		output := fl.String()

		expectedSuffix := " [$APP_SMURF]"
		if runtime.GOOS == "windows" {
			expectedSuffix = " [%APP_SMURF%]"
		}
		if !strings.HasSuffix(output, expectedSuffix) {
			t.Errorf("%q does not end with"+expectedSuffix, output)
		}
	}
}

var float64FlagTests = []struct {
	name     string
	expected string
}{
	{"hooting", "--hooting value\t(default: 0.1)"},
	{"H", "-H value\t(default: 0.1)"},
}

func TestFloat64FlagHelpOutput(t *testing.T) {
	for _, test := range float64FlagTests {
		f := &Float64Flag{Name: test.name, Value: 0.1}
		output := f.String()

		if output != test.expected {
			t.Errorf("%q does not match %q", output, test.expected)
		}
	}
}

func TestFloat64FlagWithEnvVarHelpOutput(t *testing.T) {
	os.Clearenv()
	_ = os.Setenv("APP_BAZ", "99.4")

	for _, test := range float64FlagTests {
		fl := &Float64Flag{Name: test.name, EnvVars: []string{"APP_BAZ"}}
		output := fl.String()

		expectedSuffix := " [$APP_BAZ]"
		if runtime.GOOS == "windows" {
			expectedSuffix = " [%APP_BAZ%]"
		}
		if !strings.HasSuffix(output, expectedSuffix) {
			t.Errorf("%s does not end with"+expectedSuffix, output)
		}
	}
}

func TestFloat64FlagApply_SetsAllNames(t *testing.T) {
	v := 99.1
	fl := Float64Flag{Name: "noodles", Aliases: []string{"N", "nurbles"}, Destination: &v}
	set := flag.NewFlagSet("test", 0)
	_ = fl.Apply(set)

	err := set.Parse([]string{"--noodles", "1.3", "-N", "11", "--nurbles", "43.33333"})
	expect(t, err, nil)
	expect(t, v, float64(43.33333))
}

var float64SliceFlagTests = []struct {
	name     string
	aliases  []string
	value    *Float64Slice
	expected string
}{
	{"heads", nil, NewFloat64Slice(), "--heads value\t"},
	{"H", nil, NewFloat64Slice(), "-H value\t"},
	{"heads", []string{"H"}, NewFloat64Slice(0.1234, -10.5),
		"--heads value, -H value\t(default: 0.1234, -10.5)"},
}

func TestFloat64SliceFlagHelpOutput(t *testing.T) {
	for _, test := range float64SliceFlagTests {
		fl := Float64SliceFlag{Name: test.name, Aliases: test.aliases, Value: test.value}
		output := fl.String()

		if output != test.expected {
			t.Errorf("%q does not match %q", output, test.expected)
		}
	}
}

func TestFloat64SliceFlagWithEnvVarHelpOutput(t *testing.T) {
	os.Clearenv()
	_ = os.Setenv("APP_SMURF", "0.1234,-10.5")
	for _, test := range float64SliceFlagTests {
		fl := Float64SliceFlag{Name: test.name, Value: test.value, EnvVars: []string{"APP_SMURF"}}
		output := fl.String()

		expectedSuffix := " [$APP_SMURF]"
		if runtime.GOOS == "windows" {
			expectedSuffix = " [%APP_SMURF%]"
		}
		if !strings.HasSuffix(output, expectedSuffix) {
			t.Errorf("%q does not end with"+expectedSuffix, output)
		}
	}
}

var genericFlagTests = []struct {
	name     string
	value    Generic
	expected string
}{
	{"toads", &Parser{"abc", "def"}, "--toads value\ttest flag (default: abc,def)"},
	{"t", &Parser{"abc", "def"}, "-t value\ttest flag (default: abc,def)"},
}

func TestGenericFlagHelpOutput(t *testing.T) {
	for _, test := range genericFlagTests {
		fl := &GenericFlag{Name: test.name, Value: test.value, Usage: "test flag"}
		output := fl.String()

		if output != test.expected {
			t.Errorf("%q does not match %q", output, test.expected)
		}
	}
}

func TestGenericFlagWithEnvVarHelpOutput(t *testing.T) {
	os.Clearenv()
	_ = os.Setenv("APP_ZAP", "3")

	for _, test := range genericFlagTests {
		fl := &GenericFlag{Name: test.name, EnvVars: []string{"APP_ZAP"}}
		output := fl.String()

		expectedSuffix := " [$APP_ZAP]"
		if runtime.GOOS == "windows" {
			expectedSuffix = " [%APP_ZAP%]"
		}
		if !strings.HasSuffix(output, expectedSuffix) {
			t.Errorf("%s does not end with"+expectedSuffix, output)
		}
	}
}

func TestGenericFlagApply_SetsAllNames(t *testing.T) {
	fl := GenericFlag{Name: "orbs", Aliases: []string{"O", "obrs"}, Value: &Parser{}}
	set := flag.NewFlagSet("test", 0)
	_ = fl.Apply(set)

	err := set.Parse([]string{"--orbs", "eleventy,3", "-O", "4,bloop", "--obrs", "19,s"})
	expect(t, err, nil)
}

func TestParseMultiString(t *testing.T) {
	_ = (&App{
		Flags: []Flag{
			&StringFlag{Name: "serve", Aliases: []string{"s"}},
		},
		Action: func(ctx *Context) error {
			if ctx.String("serve") != "10" {
				t.Errorf("main name not set")
			}
			if ctx.String("s") != "10" {
				t.Errorf("short name not set")
			}
			return nil
		},
	}).Run([]string{"run", "-s", "10"})
}

func TestParseDestinationString(t *testing.T) {
	var dest string
	_ = (&App{
		Flags: []Flag{
			&StringFlag{
				Name:        "dest",
				Destination: &dest,
			},
		},
		Action: func(ctx *Context) error {
			if dest != "10" {
				t.Errorf("expected destination String 10")
			}
			return nil
		},
	}).Run([]string{"run", "--dest", "10"})
}

func TestParseMultiStringFromEnv(t *testing.T) {
	os.Clearenv()
	_ = os.Setenv("APP_COUNT", "20")
	_ = (&App{
		Flags: []Flag{
			&StringFlag{Name: "count", Aliases: []string{"c"}, EnvVars: []string{"APP_COUNT"}},
		},
		Action: func(ctx *Context) error {
			if ctx.String("count") != "20" {
				t.Errorf("main name not set")
			}
			if ctx.String("c") != "20" {
				t.Errorf("short name not set")
			}
			return nil
		},
	}).Run([]string{"run"})
}

func TestParseMultiStringFromEnvCascade(t *testing.T) {
	os.Clearenv()
	_ = os.Setenv("APP_COUNT", "20")
	_ = (&App{
		Flags: []Flag{
			&StringFlag{Name: "count", Aliases: []string{"c"}, EnvVars: []string{"COMPAT_COUNT", "APP_COUNT"}},
		},
		Action: func(ctx *Context) error {
			if ctx.String("count") != "20" {
				t.Errorf("main name not set")
			}
			if ctx.String("c") != "20" {
				t.Errorf("short name not set")
			}
			return nil
		},
	}).Run([]string{"run"})
}

func TestParseMultiStringSlice(t *testing.T) {
	_ = (&App{
		Flags: []Flag{
			&StringSliceFlag{Name: "serve", Aliases: []string{"s"}, Value: NewStringSlice()},
		},
		Action: func(ctx *Context) error {
			expected := []string{"10", "20"}
			if !reflect.DeepEqual(ctx.StringSlice("serve"), expected) {
				t.Errorf("main name not set: %v != %v", expected, ctx.StringSlice("serve"))
			}
			if !reflect.DeepEqual(ctx.StringSlice("s"), expected) {
				t.Errorf("short name not set: %v != %v", expected, ctx.StringSlice("s"))
			}
			return nil
		},
	}).Run([]string{"run", "-s", "10", "-s", "20"})
}

func TestParseMultiStringSliceWithDefaults(t *testing.T) {
	_ = (&App{
		Flags: []Flag{
			&StringSliceFlag{Name: "serve", Aliases: []string{"s"}, Value: NewStringSlice("9", "2")},
		},
		Action: func(ctx *Context) error {
			expected := []string{"10", "20"}
			if !reflect.DeepEqual(ctx.StringSlice("serve"), expected) {
				t.Errorf("main name not set: %v != %v", expected, ctx.StringSlice("serve"))
			}
			if !reflect.DeepEqual(ctx.StringSlice("s"), expected) {
				t.Errorf("short name not set: %v != %v", expected, ctx.StringSlice("s"))
			}
			return nil
		},
	}).Run([]string{"run", "-s", "10", "-s", "20"})
}

func TestParseMultiStringSliceWithDefaultsUnset(t *testing.T) {
	_ = (&App{
		Flags: []Flag{
			&StringSliceFlag{Name: "serve", Aliases: []string{"s"}, Value: NewStringSlice("9", "2")},
		},
		Action: func(ctx *Context) error {
			if !reflect.DeepEqual(ctx.StringSlice("serve"), []string{"9", "2"}) {
				t.Errorf("main name not set: %v", ctx.StringSlice("serve"))
			}
			if !reflect.DeepEqual(ctx.StringSlice("s"), []string{"9", "2"}) {
				t.Errorf("short name not set: %v", ctx.StringSlice("s"))
			}
			return nil
		},
	}).Run([]string{"run"})
}

func TestParseMultiStringSliceFromEnv(t *testing.T) {
	os.Clearenv()
	_ = os.Setenv("APP_INTERVALS", "20,30,40")

	_ = (&App{
		Flags: []Flag{
			&StringSliceFlag{Name: "intervals", Aliases: []string{"i"}, Value: NewStringSlice(), EnvVars: []string{"APP_INTERVALS"}},
		},
		Action: func(ctx *Context) error {
			if !reflect.DeepEqual(ctx.StringSlice("intervals"), []string{"20", "30", "40"}) {
				t.Errorf("main name not set from env")
			}
			if !reflect.DeepEqual(ctx.StringSlice("i"), []string{"20", "30", "40"}) {
				t.Errorf("short name not set from env")
			}
			return nil
		},
	}).Run([]string{"run"})
}

func TestParseMultiStringSliceFromEnvWithDefaults(t *testing.T) {
	os.Clearenv()
	_ = os.Setenv("APP_INTERVALS", "20,30,40")

	_ = (&App{
		Flags: []Flag{
			&StringSliceFlag{Name: "intervals", Aliases: []string{"i"}, Value: NewStringSlice("1", "2", "5"), EnvVars: []string{"APP_INTERVALS"}},
		},
		Action: func(ctx *Context) error {
			if !reflect.DeepEqual(ctx.StringSlice("intervals"), []string{"20", "30", "40"}) {
				t.Errorf("main name not set from env")
			}
			if !reflect.DeepEqual(ctx.StringSlice("i"), []string{"20", "30", "40"}) {
				t.Errorf("short name not set from env")
			}
			return nil
		},
	}).Run([]string{"run"})
}

func TestParseMultiStringSliceFromEnvCascade(t *testing.T) {
	os.Clearenv()
	_ = os.Setenv("APP_INTERVALS", "20,30,40")

	_ = (&App{
		Flags: []Flag{
			&StringSliceFlag{Name: "intervals", Aliases: []string{"i"}, Value: NewStringSlice(), EnvVars: []string{"COMPAT_INTERVALS", "APP_INTERVALS"}},
		},
		Action: func(ctx *Context) error {
			if !reflect.DeepEqual(ctx.StringSlice("intervals"), []string{"20", "30", "40"}) {
				t.Errorf("main name not set from env")
			}
			if !reflect.DeepEqual(ctx.StringSlice("i"), []string{"20", "30", "40"}) {
				t.Errorf("short name not set from env")
			}
			return nil
		},
	}).Run([]string{"run"})
}

func TestParseMultiStringSliceFromEnvCascadeWithDefaults(t *testing.T) {
	os.Clearenv()
	_ = os.Setenv("APP_INTERVALS", "20,30,40")

	_ = (&App{
		Flags: []Flag{
			&StringSliceFlag{Name: "intervals", Aliases: []string{"i"}, Value: NewStringSlice("1", "2", "5"), EnvVars: []string{"COMPAT_INTERVALS", "APP_INTERVALS"}},
		},
		Action: func(ctx *Context) error {
			if !reflect.DeepEqual(ctx.StringSlice("intervals"), []string{"20", "30", "40"}) {
				t.Errorf("main name not set from env")
			}
			if !reflect.DeepEqual(ctx.StringSlice("i"), []string{"20", "30", "40"}) {
				t.Errorf("short name not set from env")
			}
			return nil
		},
	}).Run([]string{"run"})
}

func TestParseMultiInt(t *testing.T) {
	_ = (&App{
		Flags: []Flag{
			&IntFlag{Name: "serve", Aliases: []string{"s"}},
		},
		Action: func(ctx *Context) error {
			if ctx.Int("serve") != 10 {
				t.Errorf("main name not set")
			}
			if ctx.Int("s") != 10 {
				t.Errorf("short name not set")
			}
			return nil
		},
	}).Run([]string{"run", "-s", "10"})
}

func TestParseDestinationInt(t *testing.T) {
	var dest int
	_ = (&App{
		Flags: []Flag{
			&IntFlag{
				Name:        "dest",
				Destination: &dest,
			},
		},
		Action: func(ctx *Context) error {
			if dest != 10 {
				t.Errorf("expected destination Int 10")
			}
			return nil
		},
	}).Run([]string{"run", "--dest", "10"})
}

func TestParseMultiIntFromEnv(t *testing.T) {
	os.Clearenv()
	_ = os.Setenv("APP_TIMEOUT_SECONDS", "10")
	_ = (&App{
		Flags: []Flag{
			&IntFlag{Name: "timeout", Aliases: []string{"t"}, EnvVars: []string{"APP_TIMEOUT_SECONDS"}},
		},
		Action: func(ctx *Context) error {
			if ctx.Int("timeout") != 10 {
				t.Errorf("main name not set")
			}
			if ctx.Int("t") != 10 {
				t.Errorf("short name not set")
			}
			return nil
		},
	}).Run([]string{"run"})
}

func TestParseMultiIntFromEnvCascade(t *testing.T) {
	os.Clearenv()
	_ = os.Setenv("APP_TIMEOUT_SECONDS", "10")
	_ = (&App{
		Flags: []Flag{
			&IntFlag{Name: "timeout", Aliases: []string{"t"}, EnvVars: []string{"COMPAT_TIMEOUT_SECONDS", "APP_TIMEOUT_SECONDS"}},
		},
		Action: func(ctx *Context) error {
			if ctx.Int("timeout") != 10 {
				t.Errorf("main name not set")
			}
			if ctx.Int("t") != 10 {
				t.Errorf("short name not set")
			}
			return nil
		},
	}).Run([]string{"run"})
}

func TestParseMultiIntSlice(t *testing.T) {
	_ = (&App{
		Flags: []Flag{
			&IntSliceFlag{Name: "serve", Aliases: []string{"s"}, Value: NewIntSlice()},
		},
		Action: func(ctx *Context) error {
			if !reflect.DeepEqual(ctx.IntSlice("serve"), []int{10, 20}) {
				t.Errorf("main name not set")
			}
			if !reflect.DeepEqual(ctx.IntSlice("s"), []int{10, 20}) {
				t.Errorf("short name not set")
			}
			return nil
		},
	}).Run([]string{"run", "-s", "10", "-s", "20"})
}

func TestParseMultiIntSliceWithDefaults(t *testing.T) {
	_ = (&App{
		Flags: []Flag{
			&IntSliceFlag{Name: "serve", Aliases: []string{"s"}, Value: NewIntSlice(9, 2)},
		},
		Action: func(ctx *Context) error {
			if !reflect.DeepEqual(ctx.IntSlice("serve"), []int{10, 20}) {
				t.Errorf("main name not set")
			}
			if !reflect.DeepEqual(ctx.IntSlice("s"), []int{10, 20}) {
				t.Errorf("short name not set")
			}
			return nil
		},
	}).Run([]string{"run", "-s", "10", "-s", "20"})
}

func TestParseMultiIntSliceWithDefaultsUnset(t *testing.T) {
	_ = (&App{
		Flags: []Flag{
			&IntSliceFlag{Name: "serve", Aliases: []string{"s"}, Value: NewIntSlice(9, 2)},
		},
		Action: func(ctx *Context) error {
			if !reflect.DeepEqual(ctx.IntSlice("serve"), []int{9, 2}) {
				t.Errorf("main name not set")
			}
			if !reflect.DeepEqual(ctx.IntSlice("s"), []int{9, 2}) {
				t.Errorf("short name not set")
			}
			return nil
		},
	}).Run([]string{"run"})
}

func TestParseMultiIntSliceFromEnv(t *testing.T) {
	os.Clearenv()
	_ = os.Setenv("APP_INTERVALS", "20,30,40")

	_ = (&App{
		Flags: []Flag{
			&IntSliceFlag{Name: "intervals", Aliases: []string{"i"}, Value: NewIntSlice(), EnvVars: []string{"APP_INTERVALS"}},
		},
		Action: func(ctx *Context) error {
			if !reflect.DeepEqual(ctx.IntSlice("intervals"), []int{20, 30, 40}) {
				t.Errorf("main name not set from env")
			}
			if !reflect.DeepEqual(ctx.IntSlice("i"), []int{20, 30, 40}) {
				t.Errorf("short name not set from env")
			}
			return nil
		},
	}).Run([]string{"run"})
}

func TestParseMultiIntSliceFromEnvWithDefaults(t *testing.T) {
	os.Clearenv()
	_ = os.Setenv("APP_INTERVALS", "20,30,40")

	_ = (&App{
		Flags: []Flag{
			&IntSliceFlag{Name: "intervals", Aliases: []string{"i"}, Value: NewIntSlice(1, 2, 5), EnvVars: []string{"APP_INTERVALS"}},
		},
		Action: func(ctx *Context) error {
			if !reflect.DeepEqual(ctx.IntSlice("intervals"), []int{20, 30, 40}) {
				t.Errorf("main name not set from env")
			}
			if !reflect.DeepEqual(ctx.IntSlice("i"), []int{20, 30, 40}) {
				t.Errorf("short name not set from env")
			}
			return nil
		},
	}).Run([]string{"run"})
}

func TestParseMultiIntSliceFromEnvCascade(t *testing.T) {
	os.Clearenv()
	_ = os.Setenv("APP_INTERVALS", "20,30,40")

	_ = (&App{
		Flags: []Flag{
			&IntSliceFlag{Name: "intervals", Aliases: []string{"i"}, Value: NewIntSlice(), EnvVars: []string{"COMPAT_INTERVALS", "APP_INTERVALS"}},
		},
		Action: func(ctx *Context) error {
			if !reflect.DeepEqual(ctx.IntSlice("intervals"), []int{20, 30, 40}) {
				t.Errorf("main name not set from env")
			}
			if !reflect.DeepEqual(ctx.IntSlice("i"), []int{20, 30, 40}) {
				t.Errorf("short name not set from env")
			}
			return nil
		},
	}).Run([]string{"run"})
}

func TestParseMultiInt64Slice(t *testing.T) {
	_ = (&App{
		Flags: []Flag{
			&Int64SliceFlag{Name: "serve", Aliases: []string{"s"}, Value: NewInt64Slice()},
		},
		Action: func(ctx *Context) error {
			if !reflect.DeepEqual(ctx.Int64Slice("serve"), []int64{10, 17179869184}) {
				t.Errorf("main name not set")
			}
			if !reflect.DeepEqual(ctx.Int64Slice("s"), []int64{10, 17179869184}) {
				t.Errorf("short name not set")
			}
			return nil
		},
	}).Run([]string{"run", "-s", "10", "-s", "17179869184"})
}

func TestParseMultiInt64SliceFromEnv(t *testing.T) {
	os.Clearenv()
	_ = os.Setenv("APP_INTERVALS", "20,30,17179869184")

	_ = (&App{
		Flags: []Flag{
			&Int64SliceFlag{Name: "intervals", Aliases: []string{"i"}, Value: NewInt64Slice(), EnvVars: []string{"APP_INTERVALS"}},
		},
		Action: func(ctx *Context) error {
			if !reflect.DeepEqual(ctx.Int64Slice("intervals"), []int64{20, 30, 17179869184}) {
				t.Errorf("main name not set from env")
			}
			if !reflect.DeepEqual(ctx.Int64Slice("i"), []int64{20, 30, 17179869184}) {
				t.Errorf("short name not set from env")
			}
			return nil
		},
	}).Run([]string{"run"})
}

func TestParseMultiInt64SliceFromEnvCascade(t *testing.T) {
	os.Clearenv()
	_ = os.Setenv("APP_INTERVALS", "20,30,17179869184")

	_ = (&App{
		Flags: []Flag{
			&Int64SliceFlag{Name: "intervals", Aliases: []string{"i"}, Value: NewInt64Slice(), EnvVars: []string{"COMPAT_INTERVALS", "APP_INTERVALS"}},
		},
		Action: func(ctx *Context) error {
			if !reflect.DeepEqual(ctx.Int64Slice("intervals"), []int64{20, 30, 17179869184}) {
				t.Errorf("main name not set from env")
			}
			if !reflect.DeepEqual(ctx.Int64Slice("i"), []int64{20, 30, 17179869184}) {
				t.Errorf("short name not set from env")
			}
			return nil
		},
	}).Run([]string{"run"})
}

func TestParseMultiFloat64(t *testing.T) {
	_ = (&App{
		Flags: []Flag{
			&Float64Flag{Name: "serve", Aliases: []string{"s"}},
		},
		Action: func(ctx *Context) error {
			if ctx.Float64("serve") != 10.2 {
				t.Errorf("main name not set")
			}
			if ctx.Float64("s") != 10.2 {
				t.Errorf("short name not set")
			}
			return nil
		},
	}).Run([]string{"run", "-s", "10.2"})
}

func TestParseDestinationFloat64(t *testing.T) {
	var dest float64
	_ = (&App{
		Flags: []Flag{
			&Float64Flag{
				Name:        "dest",
				Destination: &dest,
			},
		},
		Action: func(ctx *Context) error {
			if dest != 10.2 {
				t.Errorf("expected destination Float64 10.2")
			}
			return nil
		},
	}).Run([]string{"run", "--dest", "10.2"})
}

func TestParseMultiFloat64FromEnv(t *testing.T) {
	os.Clearenv()
	_ = os.Setenv("APP_TIMEOUT_SECONDS", "15.5")
	_ = (&App{
		Flags: []Flag{
			&Float64Flag{Name: "timeout", Aliases: []string{"t"}, EnvVars: []string{"APP_TIMEOUT_SECONDS"}},
		},
		Action: func(ctx *Context) error {
			if ctx.Float64("timeout") != 15.5 {
				t.Errorf("main name not set")
			}
			if ctx.Float64("t") != 15.5 {
				t.Errorf("short name not set")
			}
			return nil
		},
	}).Run([]string{"run"})
}

func TestParseMultiFloat64FromEnvCascade(t *testing.T) {
	os.Clearenv()
	_ = os.Setenv("APP_TIMEOUT_SECONDS", "15.5")
	_ = (&App{
		Flags: []Flag{
			&Float64Flag{Name: "timeout", Aliases: []string{"t"}, EnvVars: []string{"COMPAT_TIMEOUT_SECONDS", "APP_TIMEOUT_SECONDS"}},
		},
		Action: func(ctx *Context) error {
			if ctx.Float64("timeout") != 15.5 {
				t.Errorf("main name not set")
			}
			if ctx.Float64("t") != 15.5 {
				t.Errorf("short name not set")
			}
			return nil
		},
	}).Run([]string{"run"})
}

func TestParseMultiFloat64SliceFromEnv(t *testing.T) {
	os.Clearenv()
	_ = os.Setenv("APP_INTERVALS", "0.1,-10.5")

	_ = (&App{
		Flags: []Flag{
			&Float64SliceFlag{Name: "intervals", Aliases: []string{"i"}, Value: NewFloat64Slice(), EnvVars: []string{"APP_INTERVALS"}},
		},
		Action: func(ctx *Context) error {
			if !reflect.DeepEqual(ctx.Float64Slice("intervals"), []float64{0.1, -10.5}) {
				t.Errorf("main name not set from env")
			}
			if !reflect.DeepEqual(ctx.Float64Slice("i"), []float64{0.1, -10.5}) {
				t.Errorf("short name not set from env")
			}
			return nil
		},
	}).Run([]string{"run"})
}

func TestParseMultiFloat64SliceFromEnvCascade(t *testing.T) {
	os.Clearenv()
	_ = os.Setenv("APP_INTERVALS", "0.1234,-10.5")

	_ = (&App{
		Flags: []Flag{
			&Float64SliceFlag{Name: "intervals", Aliases: []string{"i"}, Value: NewFloat64Slice(), EnvVars: []string{"COMPAT_INTERVALS", "APP_INTERVALS"}},
		},
		Action: func(ctx *Context) error {
			if !reflect.DeepEqual(ctx.Float64Slice("intervals"), []float64{0.1234, -10.5}) {
				t.Errorf("main name not set from env")
			}
			if !reflect.DeepEqual(ctx.Float64Slice("i"), []float64{0.1234, -10.5}) {
				t.Errorf("short name not set from env")
			}
			return nil
		},
	}).Run([]string{"run"})
}

func TestParseMultiBool(t *testing.T) {
	_ = (&App{
		Flags: []Flag{
			&BoolFlag{Name: "serve", Aliases: []string{"s"}},
		},
		Action: func(ctx *Context) error {
			if ctx.Bool("serve") != true {
				t.Errorf("main name not set")
			}
			if ctx.Bool("s") != true {
				t.Errorf("short name not set")
			}
			return nil
		},
	}).Run([]string{"run", "--serve"})
}

func TestParseBoolShortOptionHandle(t *testing.T) {
	_ = (&App{
		Commands: []*Command{
			{
				Name:                   "foobar",
				UseShortOptionHandling: true,
				Action: func(ctx *Context) error {
					if ctx.Bool("serve") != true {
						t.Errorf("main name not set")
					}
					if ctx.Bool("option") != true {
						t.Errorf("short name not set")
					}
					return nil
				},
				Flags: []Flag{
					&BoolFlag{Name: "serve", Aliases: []string{"s"}},
					&BoolFlag{Name: "option", Aliases: []string{"o"}},
				},
			},
		},
	}).Run([]string{"run", "foobar", "-so"})
}

func TestParseDestinationBool(t *testing.T) {
	var dest bool
	_ = (&App{
		Flags: []Flag{
			&BoolFlag{
				Name:        "dest",
				Destination: &dest,
			},
		},
		Action: func(ctx *Context) error {
			if dest != true {
				t.Errorf("expected destination Bool true")
			}
			return nil
		},
	}).Run([]string{"run", "--dest"})
}

func TestParseMultiBoolFromEnv(t *testing.T) {
	os.Clearenv()
	_ = os.Setenv("APP_DEBUG", "1")
	_ = (&App{
		Flags: []Flag{
			&BoolFlag{Name: "debug", Aliases: []string{"d"}, EnvVars: []string{"APP_DEBUG"}},
		},
		Action: func(ctx *Context) error {
			if ctx.Bool("debug") != true {
				t.Errorf("main name not set from env")
			}
			if ctx.Bool("d") != true {
				t.Errorf("short name not set from env")
			}
			return nil
		},
	}).Run([]string{"run"})
}

func TestParseMultiBoolFromEnvCascade(t *testing.T) {
	os.Clearenv()
	_ = os.Setenv("APP_DEBUG", "1")
	_ = (&App{
		Flags: []Flag{
			&BoolFlag{Name: "debug", Aliases: []string{"d"}, EnvVars: []string{"COMPAT_DEBUG", "APP_DEBUG"}},
		},
		Action: func(ctx *Context) error {
			if ctx.Bool("debug") != true {
				t.Errorf("main name not set from env")
			}
			if ctx.Bool("d") != true {
				t.Errorf("short name not set from env")
			}
			return nil
		},
	}).Run([]string{"run"})
}

func TestParseBoolFromEnv(t *testing.T) {
	var boolFlagTests = []struct {
		input  string
		output bool
	}{
		{"", false},
		{"1", true},
		{"false", false},
		{"true", true},
	}

	for _, test := range boolFlagTests {
		os.Clearenv()
		_ = os.Setenv("DEBUG", test.input)
		_ = (&App{
			Flags: []Flag{
				&BoolFlag{Name: "debug", Aliases: []string{"d"}, EnvVars: []string{"DEBUG"}},
			},
			Action: func(ctx *Context) error {
				if ctx.Bool("debug") != test.output {
					t.Errorf("expected %+v to be parsed as %+v, instead was %+v", test.input, test.output, ctx.Bool("debug"))
				}
				if ctx.Bool("d") != test.output {
					t.Errorf("expected %+v to be parsed as %+v, instead was %+v", test.input, test.output, ctx.Bool("d"))
				}
				return nil
			},
		}).Run([]string{"run"})
	}
}

func TestParseMultiBoolT(t *testing.T) {
	_ = (&App{
		Flags: []Flag{
			&BoolFlag{Name: "implode", Aliases: []string{"i"}, Value: true},
		},
		Action: func(ctx *Context) error {
			if ctx.Bool("implode") {
				t.Errorf("main name not set")
			}
			if ctx.Bool("i") {
				t.Errorf("short name not set")
			}
			return nil
		},
	}).Run([]string{"run", "--implode=false"})
}

type Parser [2]string

func (p *Parser) Set(value string) error {
	parts := strings.Split(value, ",")
	if len(parts) != 2 {
		return fmt.Errorf("invalid format")
	}

	(*p)[0] = parts[0]
	(*p)[1] = parts[1]

	return nil
}

func (p *Parser) String() string {
	return fmt.Sprintf("%s,%s", p[0], p[1])
}

func (p *Parser) Get() interface{} {
	return p
}

func TestParseGeneric(t *testing.T) {
	_ = (&App{
		Flags: []Flag{
			&GenericFlag{Name: "serve", Aliases: []string{"s"}, Value: &Parser{}},
		},
		Action: func(ctx *Context) error {
			if !reflect.DeepEqual(ctx.Generic("serve"), &Parser{"10", "20"}) {
				t.Errorf("main name not set")
			}
			if !reflect.DeepEqual(ctx.Generic("s"), &Parser{"10", "20"}) {
				t.Errorf("short name not set")
			}
			return nil
		},
	}).Run([]string{"run", "-s", "10,20"})
}

func TestParseGenericFromEnv(t *testing.T) {
	os.Clearenv()
	_ = os.Setenv("APP_SERVE", "20,30")
	_ = (&App{
		Flags: []Flag{
			&GenericFlag{
				Name:    "serve",
				Aliases: []string{"s"},
				Value:   &Parser{},
				EnvVars: []string{"APP_SERVE"},
			},
		},
		Action: func(ctx *Context) error {
			if !reflect.DeepEqual(ctx.Generic("serve"), &Parser{"20", "30"}) {
				t.Errorf("main name not set from env")
			}
			if !reflect.DeepEqual(ctx.Generic("s"), &Parser{"20", "30"}) {
				t.Errorf("short name not set from env")
			}
			return nil
		},
	}).Run([]string{"run"})
}

func TestParseGenericFromEnvCascade(t *testing.T) {
	os.Clearenv()
	_ = os.Setenv("APP_FOO", "99,2000")
	_ = (&App{
		Flags: []Flag{
			&GenericFlag{
				Name:    "foos",
				Value:   &Parser{},
				EnvVars: []string{"COMPAT_FOO", "APP_FOO"},
			},
		},
		Action: func(ctx *Context) error {
			if !reflect.DeepEqual(ctx.Generic("foos"), &Parser{"99", "2000"}) {
				t.Errorf("value not set from env")
			}
			return nil
		},
	}).Run([]string{"run"})
}

func TestFlagFromFile(t *testing.T) {
	os.Clearenv()
	os.Setenv("APP_FOO", "123")

	temp, err := ioutil.TempFile("", "urfave_cli_test")
	if err != nil {
		t.Error(err)
		return
	}
	_, _ = io.WriteString(temp, "abc")
	_ = temp.Close()
	defer func() {
		_ = os.Remove(temp.Name())
	}()

	var filePathTests = []struct {
		path     string
		name     []string
		expected string
	}{
		{"file-does-not-exist", []string{"APP_BAR"}, ""},
		{"file-does-not-exist", []string{"APP_FOO"}, "123"},
		{"file-does-not-exist", []string{"APP_FOO", "APP_BAR"}, "123"},
		{temp.Name(), []string{"APP_FOO"}, "123"},
		{temp.Name(), []string{"APP_BAR"}, "abc"},
	}

	for _, filePathTest := range filePathTests {
		got, _ := flagFromEnvOrFile(filePathTest.name, filePathTest.path)
		if want := filePathTest.expected; got != want {
			t.Errorf("Did not expect %v - Want %v", got, want)
		}
	}
}

func TestStringSlice_Serialized_Set(t *testing.T) {
	sl0 := NewStringSlice("a", "b")
	ser0 := sl0.Serialize()

	if len(ser0) < len(slPfx) {
		t.Fatalf("serialized shorter than expected: %q", ser0)
	}

	sl1 := NewStringSlice("c", "d")
	_ = sl1.Set(ser0)

	if sl0.String() != sl1.String() {
		t.Fatalf("pre and post serialization do not match: %v != %v", sl0, sl1)
	}
}

func TestIntSlice_Serialized_Set(t *testing.T) {
	sl0 := NewIntSlice(1, 2)
	ser0 := sl0.Serialize()

	if len(ser0) < len(slPfx) {
		t.Fatalf("serialized shorter than expected: %q", ser0)
	}

	sl1 := NewIntSlice(3, 4)
	_ = sl1.Set(ser0)

	if sl0.String() != sl1.String() {
		t.Fatalf("pre and post serialization do not match: %v != %v", sl0, sl1)
	}
}

func TestInt64Slice_Serialized_Set(t *testing.T) {
	sl0 := NewInt64Slice(int64(1), int64(2))
	ser0 := sl0.Serialize()

	if len(ser0) < len(slPfx) {
		t.Fatalf("serialized shorter than expected: %q", ser0)
	}

	sl1 := NewInt64Slice(int64(3), int64(4))
	_ = sl1.Set(ser0)

	if sl0.String() != sl1.String() {
		t.Fatalf("pre and post serialization do not match: %v != %v", sl0, sl1)
	}
}

<<<<<<< HEAD
// tests from altsrc

type testApplyInputSource struct {
	Flag               FlagInputSourceExtension
	FlagName           string
	FlagSetName        string
	Expected           string
	ContextValueString string
	ContextValue       flag.Value
	EnvVarValue        string
	EnvVarName         string
	SourcePath         string
	MapValue           interface{}
}

func TestGenericApplyInputSourceValue(t *testing.T) {
	v := &Parser{"abc", "def"}
	c := runTest(t, testApplyInputSource{
		Flag:     &GenericFlag{Name: "test", Value: &Parser{}, AlternateSource: true},
		FlagName: "test",
		MapValue: v,
	})
	expect(t, v, c.Generic("test"))
}

func TestGenericApplyInputSourceMethodContextSet(t *testing.T) {
	p := &Parser{"abc", "def"}
	c := runTest(t, testApplyInputSource{
		Flag:               &GenericFlag{Name: "test", Value: &Parser{}, AlternateSource: true},
		FlagName:           "test",
		MapValue:           &Parser{"efg", "hig"},
		ContextValueString: p.String(),
	})
	expect(t, p, c.Generic("test"))
}

func TestGenericApplyInputSourceMethodEnvVarSet(t *testing.T) {
	c := runTest(t, testApplyInputSource{
		Flag: &GenericFlag{
			Name:    "test",
			Value:   &Parser{},
			EnvVars: []string{"TEST"},
		},
		FlagName:    "test",
		MapValue:    &Parser{"efg", "hij"},
		EnvVarName:  "TEST",
		EnvVarValue: "abc,def",
	})
	expect(t, &Parser{"abc", "def"}, c.Generic("test"))
}

func TestStringSliceApplyInputSourceValue(t *testing.T) {
	c := runTest(t, testApplyInputSource{
		Flag:     &StringSliceFlag{Name: "test", AlternateSource: true},
		FlagName: "test",
		MapValue: []interface{}{"hello", "world"},
	})
	expect(t, c.StringSlice("test"), []string{"hello", "world"})
}

func TestStringSliceApplyInputSourceMethodContextSet(t *testing.T) {
	c := runTest(t, testApplyInputSource{
		Flag:               &StringSliceFlag{Name: "test"},
		FlagName:           "test",
		MapValue:           []interface{}{"hello", "world"},
		ContextValueString: "ohno",
	})
	expect(t, c.StringSlice("test"), []string{"ohno"})
}

func TestStringSliceApplyInputSourceMethodEnvVarSet(t *testing.T) {
	c := runTest(t, testApplyInputSource{
		Flag:        &StringSliceFlag{Name: "test", EnvVars: []string{"TEST"}},
		FlagName:    "test",
		MapValue:    []interface{}{"hello", "world"},
		EnvVarName:  "TEST",
		EnvVarValue: "oh,no",
	})
	expect(t, c.StringSlice("test"), []string{"oh", "no"})
}

func TestIntSliceApplyInputSourceValue(t *testing.T) {
	c := runTest(t, testApplyInputSource{
		Flag:     &IntSliceFlag{Name: "test", AlternateSource: true},
		FlagName: "test",
		MapValue: []interface{}{1, 2},
	})
	expect(t, c.IntSlice("test"), []int{1, 2})
}

func TestIntSliceApplyInputSourceMethodContextSet(t *testing.T) {
	c := runTest(t, testApplyInputSource{
		Flag:               &IntSliceFlag{Name: "test", AlternateSource: true},
		FlagName:           "test",
		MapValue:           []interface{}{1, 2},
		ContextValueString: "3",
	})
	expect(t, c.IntSlice("test"), []int{3})
}

func TestIntSliceApplyInputSourceMethodEnvVarSet(t *testing.T) {
	c := runTest(t, testApplyInputSource{
		Flag:        &IntSliceFlag{Name: "test", EnvVars: []string{"TEST"}},
		FlagName:    "test",
		MapValue:    []interface{}{1, 2},
		EnvVarName:  "TEST",
		EnvVarValue: "3,4",
	})
	expect(t, c.IntSlice("test"), []int{3, 4})
}

func TestBoolApplyInputSourceMethodSet(t *testing.T) {
	c := runTest(t, testApplyInputSource{
		Flag:     &BoolFlag{Name: "test", AlternateSource: true},
		FlagName: "test",
		MapValue: true,
	})
	expect(t, true, c.Bool("test"))
}

func TestBoolApplyInputSourceMethodContextSet(t *testing.T) {
	c := runTest(t, testApplyInputSource{
		Flag:               &BoolFlag{Name: "test", AlternateSource: true},
		FlagName:           "test",
		MapValue:           false,
		ContextValueString: "true",
	})
	expect(t, true, c.Bool("test"))
}

func TestBoolApplyInputSourceMethodEnvVarSet(t *testing.T) {
	c := runTest(t, testApplyInputSource{
		Flag:        &BoolFlag{Name: "test", EnvVars: []string{"TEST"}, AlternateSource: true},
		FlagName:    "test",
		MapValue:    false,
		EnvVarName:  "TEST",
		EnvVarValue: "true",
	})
	expect(t, true, c.Bool("test"))
}

func TestStringApplyInputSourceMethodSet(t *testing.T) {
	c := runTest(t, testApplyInputSource{
		Flag:     &StringFlag{Name: "test", AlternateSource: true},
		FlagName: "test",
		MapValue: "hello",
	})
	expect(t, "hello", c.String("test"))
}

func TestStringApplyInputSourceMethodContextSet(t *testing.T) {
	c := runTest(t, testApplyInputSource{
		Flag:               &StringFlag{Name: "test", AlternateSource: true},
		FlagName:           "test",
		MapValue:           "hello",
		ContextValueString: "goodbye",
	})
	expect(t, "goodbye", c.String("test"))
}

func TestStringApplyInputSourceMethodEnvVarSet(t *testing.T) {
	c := runTest(t, testApplyInputSource{
		Flag:        &StringFlag{Name: "test", EnvVars: []string{"TEST"}},
		FlagName:    "test",
		MapValue:    "hello",
		EnvVarName:  "TEST",
		EnvVarValue: "goodbye",
	})
	expect(t, "goodbye", c.String("test"))
}
func TestPathApplyInputSourceMethodSet(t *testing.T) {
	c := runTest(t, testApplyInputSource{
		Flag:       &PathFlag{Name: "test", AlternateSource: true},
		FlagName:   "test",
		MapValue:   "hello",
		SourcePath: "/path/to/source/file",
	})

	expected := "/path/to/source/hello"
	if runtime.GOOS == "windows" {
		expected = `C:\path\to\source\hello`
	}
	expect(t, expected, c.String("test"))
}

func TestPathApplyInputSourceMethodContextSet(t *testing.T) {
	c := runTest(t, testApplyInputSource{
		Flag:               &PathFlag{Name: "test", AlternateSource: true},
		FlagName:           "test",
		MapValue:           "hello",
		ContextValueString: "goodbye",
		SourcePath:         "/path/to/source/file",
	})
	expect(t, "goodbye", c.String("test"))
}

func TestPathApplyInputSourceMethodEnvVarSet(t *testing.T) {
	c := runTest(t, testApplyInputSource{
		Flag:        &PathFlag{Name: "test", EnvVars: []string{"TEST"}},
		FlagName:    "test",
		MapValue:    "hello",
		EnvVarName:  "TEST",
		EnvVarValue: "goodbye",
		SourcePath:  "/path/to/source/file",
	})
	expect(t, "goodbye", c.String("test"))
}

func TestIntApplyInputSourceMethodSet(t *testing.T) {
	c := runTest(t, testApplyInputSource{
		Flag:     &IntFlag{Name: "test", AlternateSource: true},
		FlagName: "test",
		MapValue: 15,
	})
	expect(t, 15, c.Int("test"))
}

func TestIntApplyInputSourceMethodContextSet(t *testing.T) {
	c := runTest(t, testApplyInputSource{
		Flag:               &IntFlag{Name: "test", AlternateSource: true},
		FlagName:           "test",
		MapValue:           15,
		ContextValueString: "7",
	})
	expect(t, 7, c.Int("test"))
}

func TestIntApplyInputSourceMethodEnvVarSet(t *testing.T) {
	c := runTest(t, testApplyInputSource{
		Flag:        &IntFlag{Name: "test", EnvVars: []string{"TEST"}},
		FlagName:    "test",
		MapValue:    15,
		EnvVarName:  "TEST",
		EnvVarValue: "12",
	})
	expect(t, 12, c.Int("test"))
}

func TestDurationApplyInputSourceMethodSet(t *testing.T) {
	c := runTest(t, testApplyInputSource{
		Flag:     &DurationFlag{Name: "test", AlternateSource: true},
		FlagName: "test",
		MapValue: 30 * time.Second,
	})
	expect(t, 30*time.Second, c.Duration("test"))
}

func TestDurationApplyInputSourceMethodContextSet(t *testing.T) {
	c := runTest(t, testApplyInputSource{
		Flag:               &DurationFlag{Name: "test", AlternateSource: true},
		FlagName:           "test",
		MapValue:           30 * time.Second,
		ContextValueString: (15 * time.Second).String(),
	})
	expect(t, 15*time.Second, c.Duration("test"))
}

func TestDurationApplyInputSourceMethodEnvVarSet(t *testing.T) {
	c := runTest(t, testApplyInputSource{
		Flag:        &DurationFlag{Name: "test", EnvVars: []string{"TEST"}},
		FlagName:    "test",
		MapValue:    30 * time.Second,
		EnvVarName:  "TEST",
		EnvVarValue: (15 * time.Second).String(),
	})
	expect(t, 15*time.Second, c.Duration("test"))
}

func TestFloat64ApplyInputSourceMethodSet(t *testing.T) {
	c := runTest(t, testApplyInputSource{
		Flag:     &Float64Flag{Name: "test", AlternateSource: true},
		FlagName: "test",
		MapValue: 1.3,
	})
	expect(t, 1.3, c.Float64("test"))
}

func TestFloat64ApplyInputSourceMethodContextSet(t *testing.T) {
	c := runTest(t, testApplyInputSource{
		Flag:               &Float64Flag{Name: "test", AlternateSource: true},
		FlagName:           "test",
		MapValue:           1.3,
		ContextValueString: fmt.Sprintf("%v", 1.4),
	})
	expect(t, 1.4, c.Float64("test"))
}

func TestFloat64ApplyInputSourceMethodEnvVarSet(t *testing.T) {
	c := runTest(t, testApplyInputSource{
		Flag:        &Float64Flag{Name: "test", EnvVars: []string{"TEST"}},
		FlagName:    "test",
		MapValue:    1.3,
		EnvVarName:  "TEST",
		EnvVarValue: fmt.Sprintf("%v", 1.4),
	})
	expect(t, 1.4, c.Float64("test"))
}

func runTest(t *testing.T, test testApplyInputSource) *Context {
	inputSource := &MapInputSource{
		file:     test.SourcePath,
		valueMap: map[interface{}]interface{}{test.FlagName: test.MapValue},
	}
	set := flag.NewFlagSet(test.FlagSetName, flag.ContinueOnError)
	c := NewContext(nil, set, nil)
	if test.EnvVarName != "" && test.EnvVarValue != "" {
		_ = os.Setenv(test.EnvVarName, test.EnvVarValue)
		defer os.Setenv(test.EnvVarName, "")
	}

	_ = test.Flag.Apply(set)
	if test.ContextValue != nil {
		f := set.Lookup(test.FlagName)
		f.Value = test.ContextValue
	}
	if test.ContextValueString != "" {
		_ = set.Set(test.FlagName, test.ContextValueString)
	}
	_ = test.Flag.ApplyInputSourceValue(c, inputSource)

	return c
=======
func TestTimestamp_set(t *testing.T) {
	ts := Timestamp{
		timestamp:  nil,
		hasBeenSet: false,
		layout:     "Jan 2, 2006 at 3:04pm (MST)",
	}

	time1 := "Feb 3, 2013 at 7:54pm (PST)"
	if err := ts.Set(time1); err != nil {
		t.Fatalf("Failed to parse time %s with layout %s", time1, ts.layout)
	}
	if ts.hasBeenSet == false {
		t.Fatalf("hasBeenSet is not true after setting a time")
	}

	ts.hasBeenSet = false
	ts.SetLayout(time.RFC3339)
	time2 := "2006-01-02T15:04:05Z"
	if err := ts.Set(time2); err != nil {
		t.Fatalf("Failed to parse time %s with layout %s", time2, ts.layout)
	}
	if ts.hasBeenSet == false {
		t.Fatalf("hasBeenSet is not true after setting a time")
	}
}

func TestTimestampFlagApply(t *testing.T) {
	expectedResult, _ := time.Parse(time.RFC3339, "2006-01-02T15:04:05Z")
	fl := TimestampFlag{Name: "time", Aliases: []string{"t"}, Layout: time.RFC3339}
	set := flag.NewFlagSet("test", 0)
	_ = fl.Apply(set)

	err := set.Parse([]string{"--time", "2006-01-02T15:04:05Z"})
	expect(t, err, nil)
	expect(t, *fl.Value.timestamp, expectedResult)
}

func TestTimestampFlagApply_Fail_Parse_Wrong_Layout(t *testing.T) {
	fl := TimestampFlag{Name: "time", Aliases: []string{"t"}, Layout: "randomlayout"}
	set := flag.NewFlagSet("test", 0)
	set.SetOutput(ioutil.Discard)
	_ = fl.Apply(set)

	err := set.Parse([]string{"--time", "2006-01-02T15:04:05Z"})
	expect(t, err, fmt.Errorf("invalid value \"2006-01-02T15:04:05Z\" for flag -time: parsing time \"2006-01-02T15:04:05Z\" as \"randomlayout\": cannot parse \"2006-01-02T15:04:05Z\" as \"randomlayout\""))
}

func TestTimestampFlagApply_Fail_Parse_Wrong_Time(t *testing.T) {
	fl := TimestampFlag{Name: "time", Aliases: []string{"t"}, Layout: "Jan 2, 2006 at 3:04pm (MST)"}
	set := flag.NewFlagSet("test", 0)
	set.SetOutput(ioutil.Discard)
	_ = fl.Apply(set)

	err := set.Parse([]string{"--time", "2006-01-02T15:04:05Z"})
	expect(t, err, fmt.Errorf("invalid value \"2006-01-02T15:04:05Z\" for flag -time: parsing time \"2006-01-02T15:04:05Z\" as \"Jan 2, 2006 at 3:04pm (MST)\": cannot parse \"2006-01-02T15:04:05Z\" as \"Jan\""))
>>>>>>> fed41d6e
}<|MERGE_RESOLUTION|>--- conflicted
+++ resolved
@@ -1679,9 +1679,7 @@
 	}
 }
 
-<<<<<<< HEAD
 // tests from altsrc
-
 type testApplyInputSource struct {
 	Flag               FlagInputSourceExtension
 	FlagName           string
@@ -2001,7 +1999,8 @@
 	_ = test.Flag.ApplyInputSourceValue(c, inputSource)
 
 	return c
-=======
+}
+
 func TestTimestamp_set(t *testing.T) {
 	ts := Timestamp{
 		timestamp:  nil,
@@ -2057,5 +2056,4 @@
 
 	err := set.Parse([]string{"--time", "2006-01-02T15:04:05Z"})
 	expect(t, err, fmt.Errorf("invalid value \"2006-01-02T15:04:05Z\" for flag -time: parsing time \"2006-01-02T15:04:05Z\" as \"Jan 2, 2006 at 3:04pm (MST)\": cannot parse \"2006-01-02T15:04:05Z\" as \"Jan\""))
->>>>>>> fed41d6e
 }