Migration Guide: v1 to v2
===


v2 has a number of breaking changes but converting is relatively
straightforward: make the changes documented below then resolve any
compiler errors. We hope this will be sufficient for most typical
users.

If you find any issues not covered by this document, please post a
comment on [Issue 921](https://github.com/urfave/cli/issues/921) or
consider sending a PR to help improve this guide.

<!-- toc -->

  * [Flags before args](#flags-before-args)
  * [Import string changed](#import-string-changed)
  * [Flag aliases are done differently.](#flag-aliases-are-done-differently)
  * [EnvVar is now a list (EnvVars)](#envvar-is-now-a-list-envvars)
  * [Commands are now lists of pointers](#commands-are-now-lists-of-pointers)
  * [Lists of commands should be pointers](#lists-of-commands-should-be-pointers)
  * [cli.Flag changed](#cliflag-changed)
  * [Appending Commands](#appending-commands)
  * [Actions returns errors](#actions-returns-errors)
  * [Everything else](#everything-else)
  * [Full API Example](#full-api-example)

<!-- tocstop -->

# Flags before args

In v2 flags must come before args. This is more POSIX-compliant.  You
may need to update scripts, user documentation, etc.

This will work:

```
cli hello --shout rick
```

This will not:

```
cli hello rick --shout
```

# Import string changed

* OLD: `import "github.com/urfave/cli"`
* NEW: `import "github.com/urfave/cli/v2"`

Check each file for this and make the change.

Shell command to find them all: `fgrep -rl github.com/urfave/cli *`

# Flag aliases are done differently.

Change `Name: "foo, f"` to `Name: "foo", Aliases: []string{"f"}`

* OLD:
```go
cli.StringFlag{
        Name: "config, cfg"
}
```

* NEW:
```go
cli.StringFlag{
        Name: "config",
        Aliases: []string{"cfg"},
}
```

Sadly v2 doesn't warn you if a comma is in the name.
(https://github.com/urfave/cli/issues/1103)

# EnvVar is now a list (EnvVars)

Change `EnvVar: "XXXXX"` to `EnvVars: []string{"XXXXX"}` (plural).

* OLD:
```go
cli.StringFlag{
        EnvVar: "APP_LANG"
}
```

* NEW:
```go
cli.StringFlag{
        EnvVars: []string{"APP_LANG"}
}
```

# Actions returns errors

A command's `Action:` now returns an `error`.

* OLD: `Action: func(c *cli.Context) {`
* NEW: `Action: func(c *cli.Context) error {`

Compiler messages you might see:

```
cannot use func literal (type func(*cli.Context)) as type cli.ActionFunc in field value
```

# cli.Flag changed

`cli.Flag` is now a list of pointers.

What this means to you:

If you make a list of flags, add a `&` in front of each
item.   cli.BoolFlag, cli.StringFlag, etc.

* OLD:
```go
        app.Flags = []cli.Flag{
               cli.BoolFlag{
```

* NEW:
```go
        app.Flags = []cli.Flag{
               &cli.BoolFlag{
```

Compiler messages you might see:

```
	cli.StringFlag does not implement cli.Flag (Apply method has pointer receiver)
```

# Commands are now lists of pointers

Occurrences of `[]Command` have been changed to `[]*Command`.

What this means to you:

Look for `[]cli.Command{}` and change it to `[]*cli.Command{}`

Example:

* OLD: `var commands = []cli.Command{}`
* NEW: `var commands = []*cli.Command{}`

Compiler messages you might see:

```
cannot convert commands (type []cli.Command) to type cli.CommandsByName
cannot use commands (type []cli.Command) as type []*cli.Command in assignment
```

# Lists of commands should be pointers

If you are building up a list of commands, the individual items should
now be pointers.

* OLD: `cli.Command{`
* NEW: `&cli.Command{`

Compiler messages you might see:

```
cannot use cli.Command literal (type cli.Command) as type *cli.Command in argument to
```

# Appending Commands

Appending to a list of commands needs to be changed since the list is
now pointers.

* OLD: `commands = append(commands, *c)`
* NEW: `commands = append(commands, c)`

Compiler messages you might see:

```
cannot use c (type *cli.Command) as type cli.Command in append
```

<<<<<<< HEAD
# GlobalString, GlobalBool and its likes are deprecated

Use simply `String` instead of `GlobalString`, `Bool` instead of `GlobalBool` 

# BoolTFlag and BoolT are deprecated

BoolTFlag was a Bool Flag with its default value set to true and BoolT was used to find any BoolTFlag used locally, so both are deprecated.

* OLD: 

```go
cli.BoolTFlag{
		Name:   FlagName,
		Usage:  FlagUsage,
		EnvVar: "FLAG_ENV_VAR",
}
```
* NEW: 
```go
cli.BoolFlag{
		Name:   FlagName,
		Value:  true,
		Usage:  FlagUsage,
		EnvVar: "FLAG_ENV_VAR",
}
```


# &cli.StringSlice{""} replaced with cli.NewStringSlice("")

Example: 

* OLD: 

```go
Value: &cli.StringSlice{""},
```
* NEW: 
```go
Value: cli.NewStringSlice(""),
}
```
=======
# Replace deprecated functions

`cli.NewExitError()` is deprecated.  Use `cli.Exit()` instead.  ([Staticcheck](https://staticcheck.io/) detects this automatically and recommends replacement code.)

>>>>>>> 56bfa4be
# Everything else

Compile the code and work through any errors. Most should
relate to issues listed above.

Once it compiles, test the command. Review the output of `-h` or any
help messages to verify they match the intended flags and subcommands.
Then test the program itself.

If you find any issues not covered by this document please let us know
by submitting a comment on
[Issue 921](https://github.com/urfave/cli/issues/921)
so that others can benefit.<|MERGE_RESOLUTION|>--- conflicted
+++ resolved
@@ -181,7 +181,6 @@
 cannot use c (type *cli.Command) as type cli.Command in append
 ```
 
-<<<<<<< HEAD
 # GlobalString, GlobalBool and its likes are deprecated
 
 Use simply `String` instead of `GlobalString`, `Bool` instead of `GlobalBool` 
@@ -224,12 +223,10 @@
 Value: cli.NewStringSlice(""),
 }
 ```
-=======
 # Replace deprecated functions
 
 `cli.NewExitError()` is deprecated.  Use `cli.Exit()` instead.  ([Staticcheck](https://staticcheck.io/) detects this automatically and recommends replacement code.)
 
->>>>>>> 56bfa4be
 # Everything else
 
 Compile the code and work through any errors. Most should
