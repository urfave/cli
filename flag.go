--- conflicted
+++ resolved
@@ -91,29 +91,16 @@
 type Flag interface {
 	fmt.Stringer
 	// Apply Flag settings to the given flag set
-<<<<<<< HEAD
 	Apply(*flag.FlagSet) error
 	Names() []string
 	IsSet() bool
+	GetCategory() string
+	GetHidden() bool
 }
 
 // RequiredFlag is an interface that allows us to mark flags as required
 // it allows flags required flags to be backwards compatible with the Flag interface
 type RequiredFlag interface {
-=======
-	Apply(*flag.FlagSet)
-	GetName() string
-	GetCategory() string
-	GetHidden() bool
-}
-
-type Flags []Flag
-
-// errorableFlag is an interface that allows us to return errors during apply
-// it allows flags defined in this library to return errors in a fashion backwards compatible
-// TODO remove in v2 and modify the existing Flag interface to return errors
-type errorableFlag interface {
->>>>>>> 50b52ca9
 	Flag
 
 	IsRequired() bool
