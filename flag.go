--- conflicted
+++ resolved
@@ -7,20 +7,6 @@
 	"strings"
 )
 
-<<<<<<< HEAD
-// This flag enables bash-completion for all commands and subcommands
-var BashCompletionFlag = BoolFlag{"generate-bash-completion", ""}
-
-// Flag is a common interface related to parsing flags in cli.
-// For more advanced flag parsing techniques, it is recomended that
-// this interface be implemented.
-type Flag interface {
-	fmt.Stringer
-	// Apply Flag settings to the given flag set
-	Apply(*flag.FlagSet)
-	getName() string
-}
-=======
 type (
 
 	// Flag is a common interface related to parsing flags in cli.
@@ -76,8 +62,10 @@
 	}
 )
 
+// This flag enables bash-completion for all commands and subcommands
+var BashCompletionFlag = BoolFlag{"generate-bash-completion", ""}
+
 // Utility functions
->>>>>>> 65724ab6
 
 func flagSet(name string, flags []Flag) *flag.FlagSet {
 	set := flag.NewFlagSet(name, flag.ContinueOnError)
