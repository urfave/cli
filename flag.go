--- conflicted
+++ resolved
@@ -403,13 +403,9 @@
 			}
 		}
 	}
-<<<<<<< HEAD
 	return "", "", false
-=======
-	return "", false
 }
 
 func flagSplitMultiValues(val string) []string {
 	return strings.Split(val, ",")
->>>>>>> 76418f26
 }