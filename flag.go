package cli

import (
	"encoding/json"
	"flag"
	"fmt"
	"reflect"
	"regexp"
	"runtime"
	"strconv"
	"strings"
	"syscall"
	"time"
)

const defaultPlaceholder = "value"

<<<<<<< HEAD
var (
	slPfx = fmt.Sprintf("sl:::%d:::", time.Now().UTC().UnixNano())

	commaWhitespace = regexp.MustCompile("[, ]+.*")
)

// GenerateCompletionFlag enables completion for all commands and subcommands
var GenerateCompletionFlag = &BoolFlag{
	Name:   "generate-completion",
=======
// BashCompletionFlag enables bash-completion for all commands and subcommands
var BashCompletionFlag Flag = BoolFlag{
	Name:   "generate-bash-completion",
>>>>>>> c717f7a2
	Hidden: true,
}

// InitCompletionFlag generates completion code
var InitCompletionFlag = &StringFlag{
	Name:  "init-completion",
	Usage: "generate completion code. Value must be 'bash' or 'zsh'",
}

// VersionFlag prints the version for the application
<<<<<<< HEAD
var VersionFlag = &BoolFlag{
	Name:    "version",
	Aliases: []string{"v"},
	Usage:   "print the version",
}

// HelpFlag prints the help for all commands and subcommands.
// Set to nil to disable the flag.  The subcommand
// will still be added unless HideHelp is set to true.
var HelpFlag = &BoolFlag{
	Name:    "help",
	Aliases: []string{"h"},
	Usage:   "show help",
=======
var VersionFlag Flag = BoolFlag{
	Name:  "version, v",
	Usage: "print the version",
}

// HelpFlag prints the help for all commands and subcommands
// Set to the zero value (BoolFlag{}) to disable flag -- keeps subcommand
// unless HideHelp is set to true)
var HelpFlag Flag = BoolFlag{
	Name:  "help, h",
	Usage: "show help",
>>>>>>> c717f7a2
}

// FlagStringer converts a flag definition to a string. This is used by help
// to display a flag.
var FlagStringer FlagStringFunc = stringifyFlag

// Serializeder is used to circumvent the limitations of flag.FlagSet.Set
type Serializeder interface {
	Serialized() string
}

// FlagsByName is a slice of Flag.
type FlagsByName []Flag

func (f FlagsByName) Len() int {
	return len(f)
}

func (f FlagsByName) Less(i, j int) bool {
	if len(f[j].Names()) == 0 {
		return false
	} else if len(f[i].Names()) == 0 {
		return true
	}
	return f[i].Names()[0] < f[j].Names()[0]
}

func (f FlagsByName) Swap(i, j int) {
	f[i], f[j] = f[j], f[i]
}

// Flag is a common interface related to parsing flags in cli.
// For more advanced flag parsing techniques, it is recommended that
// this interface be implemented.
type Flag interface {
	fmt.Stringer
	// Apply Flag settings to the given flag set
	Apply(*flag.FlagSet)
	Names() []string
}

// errorableFlag is an interface that allows us to return errors during apply
// it allows flags defined in this library to return errors in a fashion backwards compatible
// TODO remove in v2 and modify the existing Flag interface to return errors
type errorableFlag interface {
	Flag

	ApplyWithError(*flag.FlagSet) error
}

func flagSet(name string, flags []Flag) (*flag.FlagSet, error) {
	set := flag.NewFlagSet(name, flag.ContinueOnError)

	for _, f := range flags {
		//TODO remove in v2 when errorableFlag is removed
		if ef, ok := f.(errorableFlag); ok {
			if err := ef.ApplyWithError(set); err != nil {
				return nil, err
			}
		} else {
			f.Apply(set)
		}
	}
	return set, nil
}

// Generic is a generic parseable type identified by a specific flag
type Generic interface {
	Set(value string) error
	String() string
}

// Apply takes the flagset and calls Set on the generic flag with the value
// provided by the user for parsing by the flag
<<<<<<< HEAD
func (f *GenericFlag) Apply(set *flag.FlagSet) {
	val := f.Value
	if f.EnvVars != nil {
		for _, envVar := range f.EnvVars {
			if envVal := os.Getenv(envVar); envVal != "" {
				val.Set(envVal)
=======
// Ignores parsing errors
func (f GenericFlag) Apply(set *flag.FlagSet) {
	f.ApplyWithError(set)
}

// ApplyWithError takes the flagset and calls Set on the generic flag with the value
// provided by the user for parsing by the flag
func (f GenericFlag) ApplyWithError(set *flag.FlagSet) error {
	val := f.Value
	if f.EnvVar != "" {
		for _, envVar := range strings.Split(f.EnvVar, ",") {
			envVar = strings.TrimSpace(envVar)
			if envVal, ok := syscall.Getenv(envVar); ok {
				if err := val.Set(envVal); err != nil {
					return fmt.Errorf("could not parse %s as value for flag %s: %s", envVal, f.Name, err)
				}
>>>>>>> c717f7a2
				break
			}
		}
	}

<<<<<<< HEAD
	for _, name := range f.Names() {
		set.Var(val, name, f.Usage)
	}
}

// StringSlice wraps a []string to satisfy flag.Value
type StringSlice struct {
	slice      []string
	hasBeenSet bool
}

// NewStringSlice creates a *StringSlice with default values
func NewStringSlice(defaults ...string) *StringSlice {
	return &StringSlice{slice: append([]string{}, defaults...)}
}
=======
	eachName(f.Name, func(name string) {
		set.Var(f.Value, name, f.Usage)
	})

	return nil
}

// StringSlice is an opaque type for []string to satisfy flag.Value and flag.Getter
type StringSlice []string
>>>>>>> c717f7a2

// Set appends the string value to the list of values
func (f *StringSlice) Set(value string) error {
	if !f.hasBeenSet {
		f.slice = []string{}
		f.hasBeenSet = true
	}

	if strings.HasPrefix(value, slPfx) {
		// Deserializing assumes overwrite
		_ = json.Unmarshal([]byte(strings.Replace(value, slPfx, "", 1)), &f.slice)
		f.hasBeenSet = true
		return nil
	}

	f.slice = append(f.slice, value)
	return nil
}

// String returns a readable representation of this value (for usage defaults)
func (f *StringSlice) String() string {
	return fmt.Sprintf("%s", f.slice)
}

// Serialized allows StringSlice to fulfill Serializeder
func (f *StringSlice) Serialized() string {
	jsonBytes, _ := json.Marshal(f.slice)
	return fmt.Sprintf("%s%s", slPfx, string(jsonBytes))
}

// Value returns the slice of strings set by this flag
func (f *StringSlice) Value() []string {
	return f.slice
}

// Get returns the slice of strings set by this flag
func (f *StringSlice) Get() interface{} {
	return *f
}

// Apply populates the flag given the flag set and environment
<<<<<<< HEAD
func (f *StringSliceFlag) Apply(set *flag.FlagSet) {
	if f.EnvVars != nil {
		for _, envVar := range f.EnvVars {
			if envVal := os.Getenv(envVar); envVal != "" {
				newVal := NewStringSlice()
=======
// Ignores errors
func (f StringSliceFlag) Apply(set *flag.FlagSet) {
	f.ApplyWithError(set)
}

// ApplyWithError populates the flag given the flag set and environment
func (f StringSliceFlag) ApplyWithError(set *flag.FlagSet) error {
	if f.EnvVar != "" {
		for _, envVar := range strings.Split(f.EnvVar, ",") {
			envVar = strings.TrimSpace(envVar)
			if envVal, ok := syscall.Getenv(envVar); ok {
				newVal := &StringSlice{}
>>>>>>> c717f7a2
				for _, s := range strings.Split(envVal, ",") {
					s = strings.TrimSpace(s)
					if err := newVal.Set(s); err != nil {
						return fmt.Errorf("could not parse %s as string value for flag %s: %s", envVal, f.Name, err)
					}
				}
				f.Value = newVal
				break
			}
		}
	}

	if f.Value == nil {
		f.Value = NewStringSlice()
	}

	for _, name := range f.Names() {
		set.Var(f.Value, name, f.Usage)
<<<<<<< HEAD
	}
}

// IntSlice wraps an []int to satisfy flag.Value
type IntSlice struct {
	slice      []int
	hasBeenSet bool
}

// NewIntSlice makes an *IntSlice with default values
func NewIntSlice(defaults ...int) *IntSlice {
	return &IntSlice{slice: append([]int{}, defaults...)}
}

// NewInt64Slice makes an *Int64Slice with default values
func NewInt64Slice(defaults ...int64) *Int64Slice {
	return &Int64Slice{slice: append([]int64{}, defaults...)}
}

// SetInt directly adds an integer to the list of values
func (i *IntSlice) SetInt(value int) {
	if !i.hasBeenSet {
		i.slice = []int{}
		i.hasBeenSet = true
	}

	i.slice = append(i.slice, value)
}
=======
	})

	return nil
}

// IntSlice is an opaque type for []int to satisfy flag.Value and flag.Getter
type IntSlice []int
>>>>>>> c717f7a2

// Set parses the value into an integer and appends it to the list of values
func (i *IntSlice) Set(value string) error {
	if !i.hasBeenSet {
		i.slice = []int{}
		i.hasBeenSet = true
	}

	if strings.HasPrefix(value, slPfx) {
		// Deserializing assumes overwrite
		_ = json.Unmarshal([]byte(strings.Replace(value, slPfx, "", 1)), &i.slice)
		i.hasBeenSet = true
		return nil
	}

	tmp, err := strconv.ParseInt(value, 0, 64)
	if err != nil {
		return err
	}

	i.slice = append(i.slice, int(tmp))
	return nil
}

// String returns a readable representation of this value (for usage defaults)
func (f *IntSlice) String() string {
	return fmt.Sprintf("%#v", f.slice)
}

// Serialized allows IntSlice to fulfill Serializeder
func (i *IntSlice) Serialized() string {
	jsonBytes, _ := json.Marshal(i.slice)
	return fmt.Sprintf("%s%s", slPfx, string(jsonBytes))
}

// Value returns the slice of ints set by this flag
func (i *IntSlice) Value() []int {
	return i.slice
}

// Get returns the slice of ints set by this flag
func (f *IntSlice) Get() interface{} {
	return *f
}

// Apply populates the flag given the flag set and environment
<<<<<<< HEAD
func (f *IntSliceFlag) Apply(set *flag.FlagSet) {
	if f.EnvVars != nil {
		for _, envVar := range f.EnvVars {
			if envVal := os.Getenv(envVar); envVal != "" {
				newVal := NewIntSlice()
=======
// Ignores errors
func (f IntSliceFlag) Apply(set *flag.FlagSet) {
	f.ApplyWithError(set)
}

// ApplyWithError populates the flag given the flag set and environment
func (f IntSliceFlag) ApplyWithError(set *flag.FlagSet) error {
	if f.EnvVar != "" {
		for _, envVar := range strings.Split(f.EnvVar, ",") {
			envVar = strings.TrimSpace(envVar)
			if envVal, ok := syscall.Getenv(envVar); ok {
				newVal := &IntSlice{}
>>>>>>> c717f7a2
				for _, s := range strings.Split(envVal, ",") {
					s = strings.TrimSpace(s)
					if err := newVal.Set(s); err != nil {
						return fmt.Errorf("could not parse %s as int slice value for flag %s: %s", envVal, f.Name, err)
					}
				}
				f.Value = newVal
				break
			}
		}
	}

	if f.Value == nil {
		f.Value = NewIntSlice()
	}

	for _, name := range f.Names() {
		set.Var(f.Value, name, f.Usage)
<<<<<<< HEAD
	}
}

// Int64Slice is an opaque type for []int to satisfy flag.Value
type Int64Slice struct {
	slice      []int64
	hasBeenSet bool
}
=======
	})

	return nil
}

// Int64Slice is an opaque type for []int to satisfy flag.Value and flag.Getter
type Int64Slice []int64
>>>>>>> c717f7a2

// Set parses the value into an integer and appends it to the list of values
func (f *Int64Slice) Set(value string) error {
	if !f.hasBeenSet {
		f.slice = []int64{}
		f.hasBeenSet = true
	}

	if strings.HasPrefix(value, slPfx) {
		// Deserializing assumes overwrite
		_ = json.Unmarshal([]byte(strings.Replace(value, slPfx, "", 1)), &f.slice)
		f.hasBeenSet = true
		return nil
	}

	tmp, err := strconv.ParseInt(value, 0, 64)
	if err != nil {
		return err
	}

	f.slice = append(f.slice, tmp)
	return nil
}

// String returns a readable representation of this value (for usage defaults)
func (f *Int64Slice) String() string {
	return fmt.Sprintf("%#v", f.slice)
}

// Serialized allows Int64Slice to fulfill Serializeder
func (f *Int64Slice) Serialized() string {
	jsonBytes, _ := json.Marshal(f.slice)
	return fmt.Sprintf("%s%s", slPfx, string(jsonBytes))
}

// Value returns the slice of ints set by this flag
func (f *Int64Slice) Value() []int64 {
	return f.slice
}

// Get returns the slice of ints set by this flag
func (f *Int64Slice) Get() interface{} {
	return *f
}

// Apply populates the flag given the flag set and environment
<<<<<<< HEAD
func (f *Int64SliceFlag) Apply(set *flag.FlagSet) {
	if f.EnvVars != nil {
		for _, envVar := range f.EnvVars {
			if envVal := os.Getenv(envVar); envVal != "" {
				newVal := NewInt64Slice()
=======
// Ignores errors
func (f Int64SliceFlag) Apply(set *flag.FlagSet) {
	f.ApplyWithError(set)
}

// ApplyWithError populates the flag given the flag set and environment
func (f Int64SliceFlag) ApplyWithError(set *flag.FlagSet) error {
	if f.EnvVar != "" {
		for _, envVar := range strings.Split(f.EnvVar, ",") {
			envVar = strings.TrimSpace(envVar)
			if envVal, ok := syscall.Getenv(envVar); ok {
				newVal := &Int64Slice{}
>>>>>>> c717f7a2
				for _, s := range strings.Split(envVal, ",") {
					s = strings.TrimSpace(s)
					if err := newVal.Set(s); err != nil {
						return fmt.Errorf("could not parse %s as int64 slice value for flag %s: %s", envVal, f.Name, err)
					}
				}
				f.Value = newVal
				break
			}
		}
	}

	if f.Value == nil {
		f.Value = NewInt64Slice()
	}

	for _, name := range f.Names() {
		set.Var(f.Value, name, f.Usage)
<<<<<<< HEAD
	}
}

// Apply populates the flag given the flag set and environment
func (f *BoolFlag) Apply(set *flag.FlagSet) {
	if f.EnvVars != nil {
		for _, envVar := range f.EnvVars {
			if envVal := os.Getenv(envVar); envVal != "" {
				envValBool, err := strconv.ParseBool(envVal)
				if err == nil {
					f.Value = envValBool
=======
	})
	return nil
}

// Apply populates the flag given the flag set and environment
// Ignores errors
func (f BoolFlag) Apply(set *flag.FlagSet) {
	f.ApplyWithError(set)
}

// ApplyWithError populates the flag given the flag set and environment
func (f BoolFlag) ApplyWithError(set *flag.FlagSet) error {
	val := false
	if f.EnvVar != "" {
		for _, envVar := range strings.Split(f.EnvVar, ",") {
			envVar = strings.TrimSpace(envVar)
			if envVal, ok := syscall.Getenv(envVar); ok {
				if envVal == "" {
					val = false
					break
				}

				envValBool, err := strconv.ParseBool(envVal)
				if err != nil {
					return fmt.Errorf("could not parse %s as bool value for flag %s: %s", envVal, f.Name, err)
>>>>>>> c717f7a2
				}

				val = envValBool
				break
			}
		}
	}

	for _, name := range f.Names() {
		if f.Destination != nil {
<<<<<<< HEAD
			set.BoolVar(f.Destination, name, f.Value, f.Usage)
			continue
=======
			set.BoolVar(f.Destination, name, val, f.Usage)
			return
		}
		set.Bool(name, val, f.Usage)
	})

	return nil
}

// Apply populates the flag given the flag set and environment
// Ignores errors
func (f BoolTFlag) Apply(set *flag.FlagSet) {
	f.ApplyWithError(set)
}

// ApplyWithError populates the flag given the flag set and environment
func (f BoolTFlag) ApplyWithError(set *flag.FlagSet) error {
	val := true
	if f.EnvVar != "" {
		for _, envVar := range strings.Split(f.EnvVar, ",") {
			envVar = strings.TrimSpace(envVar)
			if envVal, ok := syscall.Getenv(envVar); ok {
				if envVal == "" {
					val = false
					break
				}

				envValBool, err := strconv.ParseBool(envVal)
				if err != nil {
					return fmt.Errorf("could not parse %s as bool value for flag %s: %s", envVal, f.Name, err)
				}

				val = envValBool
				break
			}
>>>>>>> c717f7a2
		}
		set.Bool(name, f.Value, f.Usage)
	}
<<<<<<< HEAD
}

// Apply populates the flag given the flag set and environment
func (f *StringFlag) Apply(set *flag.FlagSet) {
	if f.EnvVars != nil {
		for _, envVar := range f.EnvVars {
			if envVal := os.Getenv(envVar); envVal != "" {
=======

	eachName(f.Name, func(name string) {
		if f.Destination != nil {
			set.BoolVar(f.Destination, name, val, f.Usage)
			return
		}
		set.Bool(name, val, f.Usage)
	})

	return nil
}

// Apply populates the flag given the flag set and environment
// Ignores errors
func (f StringFlag) Apply(set *flag.FlagSet) {
	f.ApplyWithError(set)
}

// ApplyWithError populates the flag given the flag set and environment
func (f StringFlag) ApplyWithError(set *flag.FlagSet) error {
	if f.EnvVar != "" {
		for _, envVar := range strings.Split(f.EnvVar, ",") {
			envVar = strings.TrimSpace(envVar)
			if envVal, ok := syscall.Getenv(envVar); ok {
>>>>>>> c717f7a2
				f.Value = envVal
				break
			}
		}
	}

	for _, name := range f.Names() {
		if f.Destination != nil {
			set.StringVar(f.Destination, name, f.Value, f.Usage)
			continue
		}
		set.String(name, f.Value, f.Usage)
<<<<<<< HEAD
	}
}

// Apply populates the flag given the flag set and environment
func (f *IntFlag) Apply(set *flag.FlagSet) {
	if f.EnvVars != nil {
		for _, envVar := range f.EnvVars {
			if envVal := os.Getenv(envVar); envVal != "" {
=======
	})

	return nil
}

// Apply populates the flag given the flag set and environment
// Ignores errors
func (f IntFlag) Apply(set *flag.FlagSet) {
	f.ApplyWithError(set)
}

// ApplyWithError populates the flag given the flag set and environment
func (f IntFlag) ApplyWithError(set *flag.FlagSet) error {
	if f.EnvVar != "" {
		for _, envVar := range strings.Split(f.EnvVar, ",") {
			envVar = strings.TrimSpace(envVar)
			if envVal, ok := syscall.Getenv(envVar); ok {
>>>>>>> c717f7a2
				envValInt, err := strconv.ParseInt(envVal, 0, 64)
				if err != nil {
					return fmt.Errorf("could not parse %s as int value for flag %s: %s", envVal, f.Name, err)
				}
				f.Value = int(envValInt)
				break
			}
		}
	}

	for _, name := range f.Names() {
		if f.Destination != nil {
			set.IntVar(f.Destination, name, f.Value, f.Usage)
			continue
		}
		set.Int(name, f.Value, f.Usage)
<<<<<<< HEAD
	}
}

// Apply populates the flag given the flag set and environment
func (f *Int64Flag) Apply(set *flag.FlagSet) {
	if f.EnvVars != nil {
		for _, envVar := range f.EnvVars {
			if envVal := os.Getenv(envVar); envVal != "" {
=======
	})

	return nil
}

// Apply populates the flag given the flag set and environment
// Ignores errors
func (f Int64Flag) Apply(set *flag.FlagSet) {
	f.ApplyWithError(set)
}

// ApplyWithError populates the flag given the flag set and environment
func (f Int64Flag) ApplyWithError(set *flag.FlagSet) error {
	if f.EnvVar != "" {
		for _, envVar := range strings.Split(f.EnvVar, ",") {
			envVar = strings.TrimSpace(envVar)
			if envVal, ok := syscall.Getenv(envVar); ok {
>>>>>>> c717f7a2
				envValInt, err := strconv.ParseInt(envVal, 0, 64)
				if err != nil {
					return fmt.Errorf("could not parse %s as int value for flag %s: %s", envVal, f.Name, err)
				}

				f.Value = envValInt
				break
			}
		}
	}

	for _, name := range f.Names() {
		if f.Destination != nil {
			set.Int64Var(f.Destination, name, f.Value, f.Usage)
			return
		}
		set.Int64(name, f.Value, f.Usage)
<<<<<<< HEAD
	}
}

// Apply populates the flag given the flag set and environment
func (f *UintFlag) Apply(set *flag.FlagSet) {
	if f.EnvVars != nil {
		for _, envVar := range f.EnvVars {
			if envVal := os.Getenv(envVar); envVal != "" {
=======
	})

	return nil
}

// Apply populates the flag given the flag set and environment
// Ignores errors
func (f UintFlag) Apply(set *flag.FlagSet) {
	f.ApplyWithError(set)
}

// ApplyWithError populates the flag given the flag set and environment
func (f UintFlag) ApplyWithError(set *flag.FlagSet) error {
	if f.EnvVar != "" {
		for _, envVar := range strings.Split(f.EnvVar, ",") {
			envVar = strings.TrimSpace(envVar)
			if envVal, ok := syscall.Getenv(envVar); ok {
>>>>>>> c717f7a2
				envValInt, err := strconv.ParseUint(envVal, 0, 64)
				if err != nil {
					return fmt.Errorf("could not parse %s as uint value for flag %s: %s", envVal, f.Name, err)
				}

				f.Value = uint(envValInt)
				break
			}
		}
	}

	for _, name := range f.Names() {
		if f.Destination != nil {
			set.UintVar(f.Destination, name, f.Value, f.Usage)
			return
		}
		set.Uint(name, f.Value, f.Usage)
<<<<<<< HEAD
	}
}

// Apply populates the flag given the flag set and environment
func (f *Uint64Flag) Apply(set *flag.FlagSet) {
	if f.EnvVars != nil {
		for _, envVar := range f.EnvVars {
			if envVal := os.Getenv(envVar); envVal != "" {
=======
	})

	return nil
}

// Apply populates the flag given the flag set and environment
// Ignores errors
func (f Uint64Flag) Apply(set *flag.FlagSet) {
	f.ApplyWithError(set)
}

// ApplyWithError populates the flag given the flag set and environment
func (f Uint64Flag) ApplyWithError(set *flag.FlagSet) error {
	if f.EnvVar != "" {
		for _, envVar := range strings.Split(f.EnvVar, ",") {
			envVar = strings.TrimSpace(envVar)
			if envVal, ok := syscall.Getenv(envVar); ok {
>>>>>>> c717f7a2
				envValInt, err := strconv.ParseUint(envVal, 0, 64)
				if err != nil {
					return fmt.Errorf("could not parse %s as uint64 value for flag %s: %s", envVal, f.Name, err)
				}

				f.Value = uint64(envValInt)
				break
			}
		}
	}

	for _, name := range f.Names() {
		if f.Destination != nil {
			set.Uint64Var(f.Destination, name, f.Value, f.Usage)
			return
		}
		set.Uint64(name, f.Value, f.Usage)
<<<<<<< HEAD
	}
}

// Apply populates the flag given the flag set and environment
func (f *DurationFlag) Apply(set *flag.FlagSet) {
	if f.EnvVars != nil {
		for _, envVar := range f.EnvVars {
			if envVal := os.Getenv(envVar); envVal != "" {
=======
	})

	return nil
}

// Apply populates the flag given the flag set and environment
// Ignores errors
func (f DurationFlag) Apply(set *flag.FlagSet) {
	f.ApplyWithError(set)
}

// ApplyWithError populates the flag given the flag set and environment
func (f DurationFlag) ApplyWithError(set *flag.FlagSet) error {
	if f.EnvVar != "" {
		for _, envVar := range strings.Split(f.EnvVar, ",") {
			envVar = strings.TrimSpace(envVar)
			if envVal, ok := syscall.Getenv(envVar); ok {
>>>>>>> c717f7a2
				envValDuration, err := time.ParseDuration(envVal)
				if err != nil {
					return fmt.Errorf("could not parse %s as duration for flag %s: %s", envVal, f.Name, err)
				}

				f.Value = envValDuration
				break
			}
		}
	}

	for _, name := range f.Names() {
		if f.Destination != nil {
			set.DurationVar(f.Destination, name, f.Value, f.Usage)
			continue
		}
		set.Duration(name, f.Value, f.Usage)
<<<<<<< HEAD
	}
}

// Apply populates the flag given the flag set and environment
func (f *Float64Flag) Apply(set *flag.FlagSet) {
	if f.EnvVars != nil {
		for _, envVar := range f.EnvVars {
			if envVal := os.Getenv(envVar); envVal != "" {
=======
	})

	return nil
}

// Apply populates the flag given the flag set and environment
// Ignores errors
func (f Float64Flag) Apply(set *flag.FlagSet) {
	f.ApplyWithError(set)
}

// ApplyWithError populates the flag given the flag set and environment
func (f Float64Flag) ApplyWithError(set *flag.FlagSet) error {
	if f.EnvVar != "" {
		for _, envVar := range strings.Split(f.EnvVar, ",") {
			envVar = strings.TrimSpace(envVar)
			if envVal, ok := syscall.Getenv(envVar); ok {
>>>>>>> c717f7a2
				envValFloat, err := strconv.ParseFloat(envVal, 10)
				if err != nil {
					return fmt.Errorf("could not parse %s as float64 value for flag %s: %s", envVal, f.Name, err)
				}

				f.Value = float64(envValFloat)
				break
			}
		}
	}

	for _, name := range f.Names() {
		if f.Destination != nil {
			set.Float64Var(f.Destination, name, f.Value, f.Usage)
			continue
		}
		set.Float64(name, f.Value, f.Usage)
<<<<<<< HEAD
	}
}

// NewFloat64Slice makes a *Float64Slice with default values
func NewFloat64Slice(defaults ...float64) *Float64Slice {
	return &Float64Slice{slice: append([]float64{}, defaults...)}
}

// Float64Slice is an opaque type for []float64 to satisfy flag.Value
type Float64Slice struct {
	slice      []float64
	hasBeenSet bool
}

// Set parses the value into a float64 and appends it to the list of values
func (f *Float64Slice) Set(value string) error {
	if !f.hasBeenSet {
		f.slice = []float64{}
		f.hasBeenSet = true
	}

	if strings.HasPrefix(value, slPfx) {
		// Deserializing assumes overwrite
		_ = json.Unmarshal([]byte(strings.Replace(value, slPfx, "", 1)), &f.slice)
		f.hasBeenSet = true
		return nil
	}

	tmp, err := strconv.ParseFloat(value, 64)
	if err != nil {
		return err
	}

	f.slice = append(f.slice, tmp)
	return nil
}

// String returns a readable representation of this value (for usage defaults)
func (f *Float64Slice) String() string {
	return fmt.Sprintf("%#v", f.slice)
}

// Serialized allows Float64Slice to fulfill Serializeder
func (f *Float64Slice) Serialized() string {
	jsonBytes, _ := json.Marshal(f.slice)
	return fmt.Sprintf("%s%s", slPfx, string(jsonBytes))
}

// Value returns the slice of float64s set by this flag
func (f *Float64Slice) Value() []float64 {
	return f.slice
}

// Apply populates the flag given the flag set and environment
func (f *Float64SliceFlag) Apply(set *flag.FlagSet) {
	if f.EnvVars != nil {
		for _, envVar := range f.EnvVars {
			if envVal := os.Getenv(envVar); envVal != "" {
				newVal := NewFloat64Slice()
				for _, s := range strings.Split(envVal, ",") {
					s = strings.TrimSpace(s)
					err := newVal.Set(s)
					if err != nil {
						fmt.Fprintf(ErrWriter, err.Error())
					}
				}
				f.Value = newVal
				break
			}
		}
	}

	if f.Value == nil {
		f.Value = NewFloat64Slice()
	}

	for _, name := range f.Names() {
		set.Var(f.Value, name, f.Usage)
	}
=======
	})

	return nil
>>>>>>> c717f7a2
}

func visibleFlags(fl []Flag) []Flag {
	visible := []Flag{}
	for _, flag := range fl {
		field := flagValue(flag).FieldByName("Hidden")
		if !field.IsValid() || !field.Bool() {
			visible = append(visible, flag)
		}
	}
	return visible
}

func prefixFor(name string) (prefix string) {
	if len(name) == 1 {
		prefix = "-"
	} else {
		prefix = "--"
	}

	return
}

// Returns the placeholder, if any, and the unquoted usage string.
func unquoteUsage(usage string) (string, string) {
	for i := 0; i < len(usage); i++ {
		if usage[i] == '`' {
			for j := i + 1; j < len(usage); j++ {
				if usage[j] == '`' {
					name := usage[i+1 : j]
					usage = usage[:i] + name + usage[j+1:]
					return name, usage
				}
			}
			break
		}
	}
	return "", usage
}

func prefixedNames(names []string, placeholder string) string {
	var prefixed string
	for i, name := range names {
		if name == "" {
			continue
		}

		prefixed += prefixFor(name) + name
		if placeholder != "" {
			prefixed += " " + placeholder
		}
		if i < len(names)-1 {
			prefixed += ", "
		}
	}
	return prefixed
}

func withEnvHint(envVars []string, str string) string {
	envText := ""
	if envVars != nil && len(envVars) > 0 {
		prefix := "$"
		suffix := ""
		sep := ", $"
		if runtime.GOOS == "windows" {
			prefix = "%"
			suffix = "%"
			sep = "%, %"
		}
		envText = fmt.Sprintf(" [%s%s%s]", prefix, strings.Join(envVars, sep), suffix)
	}
	return str + envText
}

func flagNames(f Flag) []string {
	ret := []string{}

	name := flagStringField(f, "Name")
	aliases := flagStringSliceField(f, "Aliases")

	for _, part := range append([]string{name}, aliases...) {
		// v1 -> v2 migration warning zone:
		// Strip off anything after the first found comma or space, which
		// *hopefully* makes it a tiny bit more obvious that unexpected behavior is
		// caused by using the v1 form of stringly typed "Name".
		ret = append(ret, commaWhitespace.ReplaceAllString(part, ""))
	}

	return ret
}

func flagStringSliceField(f Flag, name string) []string {
	fv := flagValue(f)
	field := fv.FieldByName(name)

	if field.IsValid() {
		return field.Interface().([]string)
	}

	return []string{}
}

func flagStringField(f Flag, name string) string {
	fv := flagValue(f)
	field := fv.FieldByName(name)

	if field.IsValid() {
		return field.String()
	}

	return ""
}

func flagValue(f Flag) reflect.Value {
	fv := reflect.ValueOf(f)
	for fv.Kind() == reflect.Ptr {
		fv = reflect.Indirect(fv)
	}
	return fv
}

func stringifyFlag(f Flag) string {
	fv := flagValue(f)

	switch f.(type) {
	case *IntSliceFlag:
		return withEnvHint(flagStringSliceField(f, "EnvVars"),
			stringifyIntSliceFlag(f.(*IntSliceFlag)))
	case *Int64SliceFlag:
		return withEnvHint(flagStringSliceField(f, "EnvVars"),
			stringifyInt64SliceFlag(f.(*Int64SliceFlag)))
	case *Float64SliceFlag:
		return withEnvHint(flagStringSliceField(f, "EnvVars"),
			stringifyFloat64SliceFlag(f.(*Float64SliceFlag)))
	case *StringSliceFlag:
		return withEnvHint(flagStringSliceField(f, "EnvVars"),
			stringifyStringSliceFlag(f.(*StringSliceFlag)))
	}

	placeholder, usage := unquoteUsage(fv.FieldByName("Usage").String())

	needsPlaceholder := false
	defaultValueString := ""
<<<<<<< HEAD
	val := fv.FieldByName("Value")
	if val.IsValid() {
		needsPlaceholder = val.Kind() != reflect.Bool
=======

	if val := fv.FieldByName("Value"); val.IsValid() {
		needsPlaceholder = true
>>>>>>> c717f7a2
		defaultValueString = fmt.Sprintf(" (default: %v)", val.Interface())

		if val.Kind() == reflect.String && val.String() != "" {
			defaultValueString = fmt.Sprintf(" (default: %q)", val.String())
		}
	}

	helpText := fv.FieldByName("DefaultText")
	if helpText.IsValid() && helpText.String() != "" {
		needsPlaceholder = val.Kind() != reflect.Bool
		defaultValueString = fmt.Sprintf(" (default: %s)", helpText.String())
	}

	if defaultValueString == " (default: )" {
		defaultValueString = ""
	}

	if needsPlaceholder && placeholder == "" {
		placeholder = defaultPlaceholder
	}

	usageWithDefault := strings.TrimSpace(fmt.Sprintf("%s%s", usage, defaultValueString))

	return withEnvHint(flagStringSliceField(f, "EnvVars"),
		fmt.Sprintf("%s\t%s", prefixedNames(f.Names(), placeholder), usageWithDefault))
}

func stringifyIntSliceFlag(f *IntSliceFlag) string {
	defaultVals := []string{}
	if f.Value != nil && len(f.Value.Value()) > 0 {
		for _, i := range f.Value.Value() {
			defaultVals = append(defaultVals, fmt.Sprintf("%d", i))
		}
	}

	return stringifySliceFlag(f.Usage, f.Names(), defaultVals)
}

func stringifyInt64SliceFlag(f *Int64SliceFlag) string {
	defaultVals := []string{}
	if f.Value != nil && len(f.Value.Value()) > 0 {
		for _, i := range f.Value.Value() {
			defaultVals = append(defaultVals, fmt.Sprintf("%d", i))
		}
	}

	return stringifySliceFlag(f.Usage, f.Names(), defaultVals)
}

func stringifyFloat64SliceFlag(f *Float64SliceFlag) string {
	defaultVals := []string{}
	if f.Value != nil && len(f.Value.Value()) > 0 {
		for _, i := range f.Value.Value() {
			defaultVals = append(defaultVals, strings.TrimRight(strings.TrimRight(fmt.Sprintf("%f", i), "0"), "."))
		}
	}

	return stringifySliceFlag(f.Usage, f.Names(), defaultVals)
}

func stringifyStringSliceFlag(f *StringSliceFlag) string {
	defaultVals := []string{}
	if f.Value != nil && len(f.Value.Value()) > 0 {
		for _, s := range f.Value.Value() {
			if len(s) > 0 {
				defaultVals = append(defaultVals, fmt.Sprintf("%q", s))
			}
		}
	}

	return stringifySliceFlag(f.Usage, f.Names(), defaultVals)
}

func stringifySliceFlag(usage string, names, defaultVals []string) string {
	placeholder, usage := unquoteUsage(usage)
	if placeholder == "" {
		placeholder = defaultPlaceholder
	}

	defaultVal := ""
	if len(defaultVals) > 0 {
		defaultVal = fmt.Sprintf(" (default: %s)", strings.Join(defaultVals, ", "))
	}

	usageWithDefault := strings.TrimSpace(fmt.Sprintf("%s%s", usage, defaultVal))
	return fmt.Sprintf("%s\t%s", prefixedNames(names, placeholder), usageWithDefault)
}

func hasFlag(flags []Flag, fl Flag) bool {
	for _, existing := range flags {
		if fl == existing {
			return true
		}
	}

	return false
}<|MERGE_RESOLUTION|>--- conflicted
+++ resolved
@@ -15,7 +15,6 @@
 
 const defaultPlaceholder = "value"
 
-<<<<<<< HEAD
 var (
 	slPfx = fmt.Sprintf("sl:::%d:::", time.Now().UTC().UnixNano())
 
@@ -25,11 +24,6 @@
 // GenerateCompletionFlag enables completion for all commands and subcommands
 var GenerateCompletionFlag = &BoolFlag{
 	Name:   "generate-completion",
-=======
-// BashCompletionFlag enables bash-completion for all commands and subcommands
-var BashCompletionFlag Flag = BoolFlag{
-	Name:   "generate-bash-completion",
->>>>>>> c717f7a2
 	Hidden: true,
 }
 
@@ -40,7 +34,6 @@
 }
 
 // VersionFlag prints the version for the application
-<<<<<<< HEAD
 var VersionFlag = &BoolFlag{
 	Name:    "version",
 	Aliases: []string{"v"},
@@ -54,19 +47,6 @@
 	Name:    "help",
 	Aliases: []string{"h"},
 	Usage:   "show help",
-=======
-var VersionFlag Flag = BoolFlag{
-	Name:  "version, v",
-	Usage: "print the version",
-}
-
-// HelpFlag prints the help for all commands and subcommands
-// Set to the zero value (BoolFlag{}) to disable flag -- keeps subcommand
-// unless HideHelp is set to true)
-var HelpFlag Flag = BoolFlag{
-	Name:  "help, h",
-	Usage: "show help",
->>>>>>> c717f7a2
 }
 
 // FlagStringer converts a flag definition to a string. This is used by help
@@ -141,37 +121,17 @@
 
 // Apply takes the flagset and calls Set on the generic flag with the value
 // provided by the user for parsing by the flag
-<<<<<<< HEAD
 func (f *GenericFlag) Apply(set *flag.FlagSet) {
 	val := f.Value
 	if f.EnvVars != nil {
 		for _, envVar := range f.EnvVars {
-			if envVal := os.Getenv(envVar); envVal != "" {
+			if envVal, ok := syscall.Getenv(envVar); ok {
 				val.Set(envVal)
-=======
-// Ignores parsing errors
-func (f GenericFlag) Apply(set *flag.FlagSet) {
-	f.ApplyWithError(set)
-}
-
-// ApplyWithError takes the flagset and calls Set on the generic flag with the value
-// provided by the user for parsing by the flag
-func (f GenericFlag) ApplyWithError(set *flag.FlagSet) error {
-	val := f.Value
-	if f.EnvVar != "" {
-		for _, envVar := range strings.Split(f.EnvVar, ",") {
-			envVar = strings.TrimSpace(envVar)
-			if envVal, ok := syscall.Getenv(envVar); ok {
-				if err := val.Set(envVal); err != nil {
-					return fmt.Errorf("could not parse %s as value for flag %s: %s", envVal, f.Name, err)
-				}
->>>>>>> c717f7a2
-				break
-			}
-		}
-	}
-
-<<<<<<< HEAD
+				break
+			}
+		}
+	}
+
 	for _, name := range f.Names() {
 		set.Var(val, name, f.Usage)
 	}
@@ -187,17 +147,6 @@
 func NewStringSlice(defaults ...string) *StringSlice {
 	return &StringSlice{slice: append([]string{}, defaults...)}
 }
-=======
-	eachName(f.Name, func(name string) {
-		set.Var(f.Value, name, f.Usage)
-	})
-
-	return nil
-}
-
-// StringSlice is an opaque type for []string to satisfy flag.Value and flag.Getter
-type StringSlice []string
->>>>>>> c717f7a2
 
 // Set appends the string value to the list of values
 func (f *StringSlice) Set(value string) error {
@@ -239,26 +188,11 @@
 }
 
 // Apply populates the flag given the flag set and environment
-<<<<<<< HEAD
 func (f *StringSliceFlag) Apply(set *flag.FlagSet) {
 	if f.EnvVars != nil {
 		for _, envVar := range f.EnvVars {
-			if envVal := os.Getenv(envVar); envVal != "" {
+			if envVal, ok := syscall.Getenv(envVar); ok {
 				newVal := NewStringSlice()
-=======
-// Ignores errors
-func (f StringSliceFlag) Apply(set *flag.FlagSet) {
-	f.ApplyWithError(set)
-}
-
-// ApplyWithError populates the flag given the flag set and environment
-func (f StringSliceFlag) ApplyWithError(set *flag.FlagSet) error {
-	if f.EnvVar != "" {
-		for _, envVar := range strings.Split(f.EnvVar, ",") {
-			envVar = strings.TrimSpace(envVar)
-			if envVal, ok := syscall.Getenv(envVar); ok {
-				newVal := &StringSlice{}
->>>>>>> c717f7a2
 				for _, s := range strings.Split(envVal, ",") {
 					s = strings.TrimSpace(s)
 					if err := newVal.Set(s); err != nil {
@@ -277,7 +211,6 @@
 
 	for _, name := range f.Names() {
 		set.Var(f.Value, name, f.Usage)
-<<<<<<< HEAD
 	}
 }
 
@@ -306,15 +239,6 @@
 
 	i.slice = append(i.slice, value)
 }
-=======
-	})
-
-	return nil
-}
-
-// IntSlice is an opaque type for []int to satisfy flag.Value and flag.Getter
-type IntSlice []int
->>>>>>> c717f7a2
 
 // Set parses the value into an integer and appends it to the list of values
 func (i *IntSlice) Set(value string) error {
@@ -361,26 +285,11 @@
 }
 
 // Apply populates the flag given the flag set and environment
-<<<<<<< HEAD
 func (f *IntSliceFlag) Apply(set *flag.FlagSet) {
 	if f.EnvVars != nil {
 		for _, envVar := range f.EnvVars {
-			if envVal := os.Getenv(envVar); envVal != "" {
+			if envVal, ok := syscall.Getenv(envVar); ok {
 				newVal := NewIntSlice()
-=======
-// Ignores errors
-func (f IntSliceFlag) Apply(set *flag.FlagSet) {
-	f.ApplyWithError(set)
-}
-
-// ApplyWithError populates the flag given the flag set and environment
-func (f IntSliceFlag) ApplyWithError(set *flag.FlagSet) error {
-	if f.EnvVar != "" {
-		for _, envVar := range strings.Split(f.EnvVar, ",") {
-			envVar = strings.TrimSpace(envVar)
-			if envVal, ok := syscall.Getenv(envVar); ok {
-				newVal := &IntSlice{}
->>>>>>> c717f7a2
 				for _, s := range strings.Split(envVal, ",") {
 					s = strings.TrimSpace(s)
 					if err := newVal.Set(s); err != nil {
@@ -399,7 +308,6 @@
 
 	for _, name := range f.Names() {
 		set.Var(f.Value, name, f.Usage)
-<<<<<<< HEAD
 	}
 }
 
@@ -408,15 +316,6 @@
 	slice      []int64
 	hasBeenSet bool
 }
-=======
-	})
-
-	return nil
-}
-
-// Int64Slice is an opaque type for []int to satisfy flag.Value and flag.Getter
-type Int64Slice []int64
->>>>>>> c717f7a2
 
 // Set parses the value into an integer and appends it to the list of values
 func (f *Int64Slice) Set(value string) error {
@@ -463,26 +362,11 @@
 }
 
 // Apply populates the flag given the flag set and environment
-<<<<<<< HEAD
 func (f *Int64SliceFlag) Apply(set *flag.FlagSet) {
 	if f.EnvVars != nil {
 		for _, envVar := range f.EnvVars {
-			if envVal := os.Getenv(envVar); envVal != "" {
+			if envVal, ok := syscall.Getenv(envVar); ok {
 				newVal := NewInt64Slice()
-=======
-// Ignores errors
-func (f Int64SliceFlag) Apply(set *flag.FlagSet) {
-	f.ApplyWithError(set)
-}
-
-// ApplyWithError populates the flag given the flag set and environment
-func (f Int64SliceFlag) ApplyWithError(set *flag.FlagSet) error {
-	if f.EnvVar != "" {
-		for _, envVar := range strings.Split(f.EnvVar, ",") {
-			envVar = strings.TrimSpace(envVar)
-			if envVal, ok := syscall.Getenv(envVar); ok {
-				newVal := &Int64Slice{}
->>>>>>> c717f7a2
 				for _, s := range strings.Split(envVal, ",") {
 					s = strings.TrimSpace(s)
 					if err := newVal.Set(s); err != nil {
@@ -501,7 +385,6 @@
 
 	for _, name := range f.Names() {
 		set.Var(f.Value, name, f.Usage)
-<<<<<<< HEAD
 	}
 }
 
@@ -509,37 +392,10 @@
 func (f *BoolFlag) Apply(set *flag.FlagSet) {
 	if f.EnvVars != nil {
 		for _, envVar := range f.EnvVars {
-			if envVal := os.Getenv(envVar); envVal != "" {
+			if envVal, ok := syscall.Getenv(envVar); ok {
 				envValBool, err := strconv.ParseBool(envVal)
 				if err == nil {
 					f.Value = envValBool
-=======
-	})
-	return nil
-}
-
-// Apply populates the flag given the flag set and environment
-// Ignores errors
-func (f BoolFlag) Apply(set *flag.FlagSet) {
-	f.ApplyWithError(set)
-}
-
-// ApplyWithError populates the flag given the flag set and environment
-func (f BoolFlag) ApplyWithError(set *flag.FlagSet) error {
-	val := false
-	if f.EnvVar != "" {
-		for _, envVar := range strings.Split(f.EnvVar, ",") {
-			envVar = strings.TrimSpace(envVar)
-			if envVal, ok := syscall.Getenv(envVar); ok {
-				if envVal == "" {
-					val = false
-					break
-				}
-
-				envValBool, err := strconv.ParseBool(envVal)
-				if err != nil {
-					return fmt.Errorf("could not parse %s as bool value for flag %s: %s", envVal, f.Name, err)
->>>>>>> c717f7a2
 				}
 
 				val = envValBool
@@ -550,83 +406,18 @@
 
 	for _, name := range f.Names() {
 		if f.Destination != nil {
-<<<<<<< HEAD
 			set.BoolVar(f.Destination, name, f.Value, f.Usage)
 			continue
-=======
-			set.BoolVar(f.Destination, name, val, f.Usage)
-			return
-		}
-		set.Bool(name, val, f.Usage)
-	})
-
-	return nil
-}
-
-// Apply populates the flag given the flag set and environment
-// Ignores errors
-func (f BoolTFlag) Apply(set *flag.FlagSet) {
-	f.ApplyWithError(set)
-}
-
-// ApplyWithError populates the flag given the flag set and environment
-func (f BoolTFlag) ApplyWithError(set *flag.FlagSet) error {
-	val := true
-	if f.EnvVar != "" {
-		for _, envVar := range strings.Split(f.EnvVar, ",") {
-			envVar = strings.TrimSpace(envVar)
-			if envVal, ok := syscall.Getenv(envVar); ok {
-				if envVal == "" {
-					val = false
-					break
-				}
-
-				envValBool, err := strconv.ParseBool(envVal)
-				if err != nil {
-					return fmt.Errorf("could not parse %s as bool value for flag %s: %s", envVal, f.Name, err)
-				}
-
-				val = envValBool
-				break
-			}
->>>>>>> c717f7a2
 		}
 		set.Bool(name, f.Value, f.Usage)
 	}
-<<<<<<< HEAD
 }
 
 // Apply populates the flag given the flag set and environment
 func (f *StringFlag) Apply(set *flag.FlagSet) {
 	if f.EnvVars != nil {
 		for _, envVar := range f.EnvVars {
-			if envVal := os.Getenv(envVar); envVal != "" {
-=======
-
-	eachName(f.Name, func(name string) {
-		if f.Destination != nil {
-			set.BoolVar(f.Destination, name, val, f.Usage)
-			return
-		}
-		set.Bool(name, val, f.Usage)
-	})
-
-	return nil
-}
-
-// Apply populates the flag given the flag set and environment
-// Ignores errors
-func (f StringFlag) Apply(set *flag.FlagSet) {
-	f.ApplyWithError(set)
-}
-
-// ApplyWithError populates the flag given the flag set and environment
-func (f StringFlag) ApplyWithError(set *flag.FlagSet) error {
-	if f.EnvVar != "" {
-		for _, envVar := range strings.Split(f.EnvVar, ",") {
-			envVar = strings.TrimSpace(envVar)
-			if envVal, ok := syscall.Getenv(envVar); ok {
->>>>>>> c717f7a2
+			if envVal, ok := syscall.Getenv(envVar); ok {
 				f.Value = envVal
 				break
 			}
@@ -639,7 +430,6 @@
 			continue
 		}
 		set.String(name, f.Value, f.Usage)
-<<<<<<< HEAD
 	}
 }
 
@@ -647,26 +437,7 @@
 func (f *IntFlag) Apply(set *flag.FlagSet) {
 	if f.EnvVars != nil {
 		for _, envVar := range f.EnvVars {
-			if envVal := os.Getenv(envVar); envVal != "" {
-=======
-	})
-
-	return nil
-}
-
-// Apply populates the flag given the flag set and environment
-// Ignores errors
-func (f IntFlag) Apply(set *flag.FlagSet) {
-	f.ApplyWithError(set)
-}
-
-// ApplyWithError populates the flag given the flag set and environment
-func (f IntFlag) ApplyWithError(set *flag.FlagSet) error {
-	if f.EnvVar != "" {
-		for _, envVar := range strings.Split(f.EnvVar, ",") {
-			envVar = strings.TrimSpace(envVar)
-			if envVal, ok := syscall.Getenv(envVar); ok {
->>>>>>> c717f7a2
+			if envVal, ok := syscall.Getenv(envVar); ok {
 				envValInt, err := strconv.ParseInt(envVal, 0, 64)
 				if err != nil {
 					return fmt.Errorf("could not parse %s as int value for flag %s: %s", envVal, f.Name, err)
@@ -683,7 +454,6 @@
 			continue
 		}
 		set.Int(name, f.Value, f.Usage)
-<<<<<<< HEAD
 	}
 }
 
@@ -691,26 +461,7 @@
 func (f *Int64Flag) Apply(set *flag.FlagSet) {
 	if f.EnvVars != nil {
 		for _, envVar := range f.EnvVars {
-			if envVal := os.Getenv(envVar); envVal != "" {
-=======
-	})
-
-	return nil
-}
-
-// Apply populates the flag given the flag set and environment
-// Ignores errors
-func (f Int64Flag) Apply(set *flag.FlagSet) {
-	f.ApplyWithError(set)
-}
-
-// ApplyWithError populates the flag given the flag set and environment
-func (f Int64Flag) ApplyWithError(set *flag.FlagSet) error {
-	if f.EnvVar != "" {
-		for _, envVar := range strings.Split(f.EnvVar, ",") {
-			envVar = strings.TrimSpace(envVar)
-			if envVal, ok := syscall.Getenv(envVar); ok {
->>>>>>> c717f7a2
+			if envVal, ok := syscall.Getenv(envVar); ok {
 				envValInt, err := strconv.ParseInt(envVal, 0, 64)
 				if err != nil {
 					return fmt.Errorf("could not parse %s as int value for flag %s: %s", envVal, f.Name, err)
@@ -728,7 +479,6 @@
 			return
 		}
 		set.Int64(name, f.Value, f.Usage)
-<<<<<<< HEAD
 	}
 }
 
@@ -736,26 +486,7 @@
 func (f *UintFlag) Apply(set *flag.FlagSet) {
 	if f.EnvVars != nil {
 		for _, envVar := range f.EnvVars {
-			if envVal := os.Getenv(envVar); envVal != "" {
-=======
-	})
-
-	return nil
-}
-
-// Apply populates the flag given the flag set and environment
-// Ignores errors
-func (f UintFlag) Apply(set *flag.FlagSet) {
-	f.ApplyWithError(set)
-}
-
-// ApplyWithError populates the flag given the flag set and environment
-func (f UintFlag) ApplyWithError(set *flag.FlagSet) error {
-	if f.EnvVar != "" {
-		for _, envVar := range strings.Split(f.EnvVar, ",") {
-			envVar = strings.TrimSpace(envVar)
-			if envVal, ok := syscall.Getenv(envVar); ok {
->>>>>>> c717f7a2
+			if envVal, ok := syscall.Getenv(envVar); ok {
 				envValInt, err := strconv.ParseUint(envVal, 0, 64)
 				if err != nil {
 					return fmt.Errorf("could not parse %s as uint value for flag %s: %s", envVal, f.Name, err)
@@ -773,7 +504,6 @@
 			return
 		}
 		set.Uint(name, f.Value, f.Usage)
-<<<<<<< HEAD
 	}
 }
 
@@ -781,26 +511,7 @@
 func (f *Uint64Flag) Apply(set *flag.FlagSet) {
 	if f.EnvVars != nil {
 		for _, envVar := range f.EnvVars {
-			if envVal := os.Getenv(envVar); envVal != "" {
-=======
-	})
-
-	return nil
-}
-
-// Apply populates the flag given the flag set and environment
-// Ignores errors
-func (f Uint64Flag) Apply(set *flag.FlagSet) {
-	f.ApplyWithError(set)
-}
-
-// ApplyWithError populates the flag given the flag set and environment
-func (f Uint64Flag) ApplyWithError(set *flag.FlagSet) error {
-	if f.EnvVar != "" {
-		for _, envVar := range strings.Split(f.EnvVar, ",") {
-			envVar = strings.TrimSpace(envVar)
-			if envVal, ok := syscall.Getenv(envVar); ok {
->>>>>>> c717f7a2
+			if envVal, ok := syscall.Getenv(envVar); ok {
 				envValInt, err := strconv.ParseUint(envVal, 0, 64)
 				if err != nil {
 					return fmt.Errorf("could not parse %s as uint64 value for flag %s: %s", envVal, f.Name, err)
@@ -818,7 +529,6 @@
 			return
 		}
 		set.Uint64(name, f.Value, f.Usage)
-<<<<<<< HEAD
 	}
 }
 
@@ -826,26 +536,7 @@
 func (f *DurationFlag) Apply(set *flag.FlagSet) {
 	if f.EnvVars != nil {
 		for _, envVar := range f.EnvVars {
-			if envVal := os.Getenv(envVar); envVal != "" {
-=======
-	})
-
-	return nil
-}
-
-// Apply populates the flag given the flag set and environment
-// Ignores errors
-func (f DurationFlag) Apply(set *flag.FlagSet) {
-	f.ApplyWithError(set)
-}
-
-// ApplyWithError populates the flag given the flag set and environment
-func (f DurationFlag) ApplyWithError(set *flag.FlagSet) error {
-	if f.EnvVar != "" {
-		for _, envVar := range strings.Split(f.EnvVar, ",") {
-			envVar = strings.TrimSpace(envVar)
-			if envVal, ok := syscall.Getenv(envVar); ok {
->>>>>>> c717f7a2
+			if envVal, ok := syscall.Getenv(envVar); ok {
 				envValDuration, err := time.ParseDuration(envVal)
 				if err != nil {
 					return fmt.Errorf("could not parse %s as duration for flag %s: %s", envVal, f.Name, err)
@@ -863,7 +554,6 @@
 			continue
 		}
 		set.Duration(name, f.Value, f.Usage)
-<<<<<<< HEAD
 	}
 }
 
@@ -871,26 +561,7 @@
 func (f *Float64Flag) Apply(set *flag.FlagSet) {
 	if f.EnvVars != nil {
 		for _, envVar := range f.EnvVars {
-			if envVal := os.Getenv(envVar); envVal != "" {
-=======
-	})
-
-	return nil
-}
-
-// Apply populates the flag given the flag set and environment
-// Ignores errors
-func (f Float64Flag) Apply(set *flag.FlagSet) {
-	f.ApplyWithError(set)
-}
-
-// ApplyWithError populates the flag given the flag set and environment
-func (f Float64Flag) ApplyWithError(set *flag.FlagSet) error {
-	if f.EnvVar != "" {
-		for _, envVar := range strings.Split(f.EnvVar, ",") {
-			envVar = strings.TrimSpace(envVar)
-			if envVal, ok := syscall.Getenv(envVar); ok {
->>>>>>> c717f7a2
+			if envVal, ok := syscall.Getenv(envVar); ok {
 				envValFloat, err := strconv.ParseFloat(envVal, 10)
 				if err != nil {
 					return fmt.Errorf("could not parse %s as float64 value for flag %s: %s", envVal, f.Name, err)
@@ -908,7 +579,6 @@
 			continue
 		}
 		set.Float64(name, f.Value, f.Usage)
-<<<<<<< HEAD
 	}
 }
 
@@ -966,7 +636,7 @@
 func (f *Float64SliceFlag) Apply(set *flag.FlagSet) {
 	if f.EnvVars != nil {
 		for _, envVar := range f.EnvVars {
-			if envVal := os.Getenv(envVar); envVal != "" {
+			if envVal, ok := syscall.Getenv(envVar); ok {
 				newVal := NewFloat64Slice()
 				for _, s := range strings.Split(envVal, ",") {
 					s = strings.TrimSpace(s)
@@ -988,11 +658,6 @@
 	for _, name := range f.Names() {
 		set.Var(f.Value, name, f.Usage)
 	}
-=======
-	})
-
-	return nil
->>>>>>> c717f7a2
 }
 
 func visibleFlags(fl []Flag) []Flag {
@@ -1136,15 +801,9 @@
 
 	needsPlaceholder := false
 	defaultValueString := ""
-<<<<<<< HEAD
 	val := fv.FieldByName("Value")
 	if val.IsValid() {
 		needsPlaceholder = val.Kind() != reflect.Bool
-=======
-
-	if val := fv.FieldByName("Value"); val.IsValid() {
-		needsPlaceholder = true
->>>>>>> c717f7a2
 		defaultValueString = fmt.Sprintf(" (default: %v)", val.Interface())
 
 		if val.Kind() == reflect.String && val.String() != "" {
