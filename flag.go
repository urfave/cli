package cli

import (
	"flag"
	"fmt"
	"os"
	"strconv"
	"strings"
	"time"
)

// This flag enables bash-completion for all commands and subcommands
var BashCompletionFlag = BoolFlag{
	Name: "generate-bash-completion",
}

// This flag prints the version for the application
var VersionFlag = BoolFlag{
	Name:  "version, v",
	Usage: "print the version",
}

// This flag prints the help for all commands and subcommands
// Set to the zero value (BoolFlag{}) to disable flag -- keeps subcommand
// unless HideHelp is set to true)
var HelpFlag = BoolFlag{
	Name:  "help, h",
	Usage: "show help",
}

// Flag is a common interface related to parsing flags in cli.
// For more advanced flag parsing techniques, it is recomended that
// this interface be implemented.
type Flag interface {
	fmt.Stringer
	// Apply Flag settings to the given flag set
	Apply(*flag.FlagSet)
	getName() string
	IsRequired() bool
}

func flagSet(name string, flags []Flag) *flag.FlagSet {
	set := flag.NewFlagSet(name, flag.ContinueOnError)

	for _, f := range flags {
		f.Apply(set)
	}
	return set
}

func eachName(longName string, fn func(string)) {
	parts := strings.Split(longName, ",")
	for _, name := range parts {
		name = strings.Trim(name, " ")
		fn(name)
	}
}

// Generic is a generic parseable type identified by a specific flag
type Generic interface {
	Set(value string) error
	String() string
}

// GenericFlag is the flag type for types implementing Generic
type GenericFlag struct {
	Name     string
	Value    Generic
	Usage    string
	EnvVar   string
	Required bool
}

// String returns the string representation of the generic flag to display the
// help text to the user (uses the String() method of the generic flag to show
// the value)
func (f GenericFlag) String() string {
<<<<<<< HEAD
	return withHints(f.EnvVar, f.Required, fmt.Sprintf("%s%s %v\t`%v` %s", prefixFor(f.Name), f.Name, f.Value, "-"+f.Name+" option -"+f.Name+" option", f.Usage))
=======
	return withEnvHint(f.EnvVar, fmt.Sprintf("%s%s \"%v\"\t%v", prefixFor(f.Name), f.Name, f.Value, f.Usage))
>>>>>>> 50c77ece
}

// Apply takes the flagset and calls Set on the generic flag with the value
// provided by the user for parsing by the flag
func (f GenericFlag) Apply(set *flag.FlagSet) {
	val := f.Value
	if f.EnvVar != "" {
		for _, envVar := range strings.Split(f.EnvVar, ",") {
			envVar = strings.TrimSpace(envVar)
			if envVal := os.Getenv(envVar); envVal != "" {
				val.Set(envVal)
				break
			}
		}
	}

	eachName(f.Name, func(name string) {
		set.Var(f.Value, name, f.Usage)
	})
}

func (f GenericFlag) getName() string {
	return f.Name
}

func (f GenericFlag) IsRequired() bool {
	return f.Required
}

type StringSlice []string

func (f *StringSlice) Set(value string) error {
	*f = append(*f, value)
	return nil
}

func (f *StringSlice) String() string {
	return fmt.Sprintf("%s", *f)
}

func (f *StringSlice) Value() []string {
	return *f
}

type StringSliceFlag struct {
	Name     string
	Value    *StringSlice
	Usage    string
	EnvVar   string
	Required bool
}

func (f StringSliceFlag) String() string {
	firstName := strings.Trim(strings.Split(f.Name, ",")[0], " ")
	pref := prefixFor(firstName)
<<<<<<< HEAD
	return withHints(f.EnvVar, f.Required, fmt.Sprintf("%s '%v'\t%v", prefixedNames(f.Name), pref+firstName+" option "+pref+firstName+" option", f.Usage))
=======
	return withEnvHint(f.EnvVar, fmt.Sprintf("%s [%v]\t%v", prefixedNames(f.Name), pref+firstName+" option "+pref+firstName+" option", f.Usage))
>>>>>>> 50c77ece
}

func (f StringSliceFlag) Apply(set *flag.FlagSet) {
	if f.EnvVar != "" {
		for _, envVar := range strings.Split(f.EnvVar, ",") {
			envVar = strings.TrimSpace(envVar)
			if envVal := os.Getenv(envVar); envVal != "" {
				newVal := &StringSlice{}
				for _, s := range strings.Split(envVal, ",") {
					s = strings.TrimSpace(s)
					newVal.Set(s)
				}
				f.Value = newVal
				break
			}
		}
	}

	eachName(f.Name, func(name string) {
		set.Var(f.Value, name, f.Usage)
	})
}

func (f StringSliceFlag) getName() string {
	return f.Name
}

func (f StringSliceFlag) IsRequired() bool {
	return f.Required
}

type IntSlice []int

func (f *IntSlice) Set(value string) error {

	tmp, err := strconv.Atoi(value)
	if err != nil {
		return err
	} else {
		*f = append(*f, tmp)
	}
	return nil
}

func (f *IntSlice) String() string {
	return fmt.Sprintf("%d", *f)
}

func (f *IntSlice) Value() []int {
	return *f
}

type IntSliceFlag struct {
	Name     string
	Value    *IntSlice
	Usage    string
	EnvVar   string
	Required bool
}

func (f IntSliceFlag) String() string {
	firstName := strings.Trim(strings.Split(f.Name, ",")[0], " ")
	pref := prefixFor(firstName)
<<<<<<< HEAD
	return withHints(f.EnvVar, f.Required, fmt.Sprintf("%s '%v'\t%v", prefixedNames(f.Name), pref+firstName+" option "+pref+firstName+" option", f.Usage))
=======
	return withEnvHint(f.EnvVar, fmt.Sprintf("%s [%v]\t%v", prefixedNames(f.Name), pref+firstName+" option "+pref+firstName+" option", f.Usage))
>>>>>>> 50c77ece
}

func (f IntSliceFlag) Apply(set *flag.FlagSet) {
	if f.EnvVar != "" {
		for _, envVar := range strings.Split(f.EnvVar, ",") {
			envVar = strings.TrimSpace(envVar)
			if envVal := os.Getenv(envVar); envVal != "" {
				newVal := &IntSlice{}
				for _, s := range strings.Split(envVal, ",") {
					s = strings.TrimSpace(s)
					err := newVal.Set(s)
					if err != nil {
						fmt.Fprintf(os.Stderr, err.Error())
					}
				}
				f.Value = newVal
				break
			}
		}
	}

	eachName(f.Name, func(name string) {
		set.Var(f.Value, name, f.Usage)
	})
}

func (f IntSliceFlag) getName() string {
	return f.Name
}

func (f IntSliceFlag) IsRequired() bool {
	return f.Required
}

type BoolFlag struct {
	Name     string
	Usage    string
	EnvVar   string
	Required bool
}

func (f BoolFlag) String() string {
	return withHints(f.EnvVar, f.Required, fmt.Sprintf("%s\t%v", prefixedNames(f.Name), f.Usage))
}

func (f BoolFlag) Apply(set *flag.FlagSet) {
	val := false
	if f.EnvVar != "" {
		for _, envVar := range strings.Split(f.EnvVar, ",") {
			envVar = strings.TrimSpace(envVar)
			if envVal := os.Getenv(envVar); envVal != "" {
				envValBool, err := strconv.ParseBool(envVal)
				if err == nil {
					val = envValBool
				}
				break
			}
		}
	}

	eachName(f.Name, func(name string) {
		set.Bool(name, val, f.Usage)
	})
}

func (f BoolFlag) getName() string {
	return f.Name
}

func (f BoolFlag) IsRequired() bool {
	return f.Required
}

type BoolTFlag struct {
	Name     string
	Usage    string
	EnvVar   string
	Required bool
}

func (f BoolTFlag) String() string {
	return withHints(f.EnvVar, f.Required, fmt.Sprintf("%s\t%v", prefixedNames(f.Name), f.Usage))
}

func (f BoolTFlag) Apply(set *flag.FlagSet) {
	val := true
	if f.EnvVar != "" {
		for _, envVar := range strings.Split(f.EnvVar, ",") {
			envVar = strings.TrimSpace(envVar)
			if envVal := os.Getenv(envVar); envVal != "" {
				envValBool, err := strconv.ParseBool(envVal)
				if err == nil {
					val = envValBool
					break
				}
			}
		}
	}

	eachName(f.Name, func(name string) {
		set.Bool(name, val, f.Usage)
	})
}

func (f BoolTFlag) getName() string {
	return f.Name
}

func (f BoolTFlag) IsRequired() bool {
	return f.Required
}

type StringFlag struct {
	Name     string
	Value    string
	Usage    string
	EnvVar   string
	Required bool
}

func (f StringFlag) String() string {
	var fmtString string
	fmtString = "%s %v\t%v"

	if len(f.Value) > 0 {
		fmtString = "%s \"%v\"\t%v"
	} else {
		fmtString = "%s %v\t%v"
	}

	return withHints(f.EnvVar, f.Required, fmt.Sprintf(fmtString, prefixedNames(f.Name), f.Value, f.Usage))
}

func (f StringFlag) Apply(set *flag.FlagSet) {
	if f.EnvVar != "" {
		for _, envVar := range strings.Split(f.EnvVar, ",") {
			envVar = strings.TrimSpace(envVar)
			if envVal := os.Getenv(envVar); envVal != "" {
				f.Value = envVal
				break
			}
		}
	}

	eachName(f.Name, func(name string) {
		set.String(name, f.Value, f.Usage)
	})
}

func (f StringFlag) getName() string {
	return f.Name
}

func (f StringFlag) IsRequired() bool {
	return f.Required
}

type IntFlag struct {
	Name     string
	Value    int
	Usage    string
	EnvVar   string
	Required bool
}

func (f IntFlag) String() string {
<<<<<<< HEAD
	return withHints(f.EnvVar, f.Required, fmt.Sprintf("%s '%v'\t%v", prefixedNames(f.Name), f.Value, f.Usage))
=======
	return withEnvHint(f.EnvVar, fmt.Sprintf("%s \"%v\"\t%v", prefixedNames(f.Name), f.Value, f.Usage))
>>>>>>> 50c77ece
}

func (f IntFlag) Apply(set *flag.FlagSet) {
	if f.EnvVar != "" {
		for _, envVar := range strings.Split(f.EnvVar, ",") {
			envVar = strings.TrimSpace(envVar)
			if envVal := os.Getenv(envVar); envVal != "" {
				envValInt, err := strconv.ParseInt(envVal, 0, 64)
				if err == nil {
					f.Value = int(envValInt)
					break
				}
			}
		}
	}

	eachName(f.Name, func(name string) {
		set.Int(name, f.Value, f.Usage)
	})
}

func (f IntFlag) getName() string {
	return f.Name
}

func (f IntFlag) IsRequired() bool {
	return f.Required
}

type DurationFlag struct {
	Name     string
	Value    time.Duration
	Usage    string
	EnvVar   string
	Required bool
}

func (f DurationFlag) String() string {
<<<<<<< HEAD
	return withHints(f.EnvVar, f.Required, fmt.Sprintf("%s '%v'\t%v", prefixedNames(f.Name), f.Value, f.Usage))
=======
	return withEnvHint(f.EnvVar, fmt.Sprintf("%s \"%v\"\t%v", prefixedNames(f.Name), f.Value, f.Usage))
>>>>>>> 50c77ece
}

func (f DurationFlag) Apply(set *flag.FlagSet) {
	if f.EnvVar != "" {
		for _, envVar := range strings.Split(f.EnvVar, ",") {
			envVar = strings.TrimSpace(envVar)
			if envVal := os.Getenv(envVar); envVal != "" {
				envValDuration, err := time.ParseDuration(envVal)
				if err == nil {
					f.Value = envValDuration
					break
				}
			}
		}
	}

	eachName(f.Name, func(name string) {
		set.Duration(name, f.Value, f.Usage)
	})
}

func (f DurationFlag) getName() string {
	return f.Name
}

func (f DurationFlag) IsRequired() bool {
	return f.Required
}

type Float64Flag struct {
	Name     string
	Value    float64
	Usage    string
	EnvVar   string
	Required bool
}

func (f Float64Flag) String() string {
<<<<<<< HEAD
	return withHints(f.EnvVar, f.Required, fmt.Sprintf("%s '%v'\t%v", prefixedNames(f.Name), f.Value, f.Usage))
=======
	return withEnvHint(f.EnvVar, fmt.Sprintf("%s \"%v\"\t%v", prefixedNames(f.Name), f.Value, f.Usage))
>>>>>>> 50c77ece
}

func (f Float64Flag) Apply(set *flag.FlagSet) {
	if f.EnvVar != "" {
		for _, envVar := range strings.Split(f.EnvVar, ",") {
			envVar = strings.TrimSpace(envVar)
			if envVal := os.Getenv(envVar); envVal != "" {
				envValFloat, err := strconv.ParseFloat(envVal, 10)
				if err == nil {
					f.Value = float64(envValFloat)
				}
			}
		}
	}

	eachName(f.Name, func(name string) {
		set.Float64(name, f.Value, f.Usage)
	})
}

func (f Float64Flag) getName() string {
	return f.Name
}

func (f Float64Flag) IsRequired() bool {
	return f.Required
}

func prefixFor(name string) (prefix string) {
	if len(name) == 1 {
		prefix = "-"
	} else {
		prefix = "--"
	}

	return
}

func prefixedNames(fullName string) (prefixed string) {
	parts := strings.Split(fullName, ",")
	for i, name := range parts {
		name = strings.Trim(name, " ")
		prefixed += prefixFor(name) + name
		if i < len(parts)-1 {
			prefixed += ", "
		}
	}
	return
}

func withEnvHint(envVar, str string) string {
	envText := ""
	if envVar != "" {
		envText = fmt.Sprintf(" [$%s]", strings.Join(strings.Split(envVar, ","), ", $"))
	}
	return str + envText
}

func withRequiredHint(isRequired bool, str string) string {
	if isRequired {
		return str + " (required)"
	}

	return str
}

func withHints(envVar string, isRequired bool, str string) string {
	return withRequiredHint(isRequired, withEnvHint(envVar, str))
}<|MERGE_RESOLUTION|>--- conflicted
+++ resolved
@@ -75,11 +75,7 @@
 // help text to the user (uses the String() method of the generic flag to show
 // the value)
 func (f GenericFlag) String() string {
-<<<<<<< HEAD
-	return withHints(f.EnvVar, f.Required, fmt.Sprintf("%s%s %v\t`%v` %s", prefixFor(f.Name), f.Name, f.Value, "-"+f.Name+" option -"+f.Name+" option", f.Usage))
-=======
-	return withEnvHint(f.EnvVar, fmt.Sprintf("%s%s \"%v\"\t%v", prefixFor(f.Name), f.Name, f.Value, f.Usage))
->>>>>>> 50c77ece
+	return withHints(f.EnvVar, f.Required, fmt.Sprintf("%s%s \"%v\"\t%v", prefixFor(f.Name), f.Name, f.Value, f.Usage))
 }
 
 // Apply takes the flagset and calls Set on the generic flag with the value
@@ -135,11 +131,7 @@
 func (f StringSliceFlag) String() string {
 	firstName := strings.Trim(strings.Split(f.Name, ",")[0], " ")
 	pref := prefixFor(firstName)
-<<<<<<< HEAD
-	return withHints(f.EnvVar, f.Required, fmt.Sprintf("%s '%v'\t%v", prefixedNames(f.Name), pref+firstName+" option "+pref+firstName+" option", f.Usage))
-=======
-	return withEnvHint(f.EnvVar, fmt.Sprintf("%s [%v]\t%v", prefixedNames(f.Name), pref+firstName+" option "+pref+firstName+" option", f.Usage))
->>>>>>> 50c77ece
+	return withHints(f.EnvVar, f.Required, fmt.Sprintf("%s [%v]\t%v", prefixedNames(f.Name), pref+firstName+" option "+pref+firstName+" option", f.Usage))
 }
 
 func (f StringSliceFlag) Apply(set *flag.FlagSet) {
@@ -203,11 +195,7 @@
 func (f IntSliceFlag) String() string {
 	firstName := strings.Trim(strings.Split(f.Name, ",")[0], " ")
 	pref := prefixFor(firstName)
-<<<<<<< HEAD
-	return withHints(f.EnvVar, f.Required, fmt.Sprintf("%s '%v'\t%v", prefixedNames(f.Name), pref+firstName+" option "+pref+firstName+" option", f.Usage))
-=======
-	return withEnvHint(f.EnvVar, fmt.Sprintf("%s [%v]\t%v", prefixedNames(f.Name), pref+firstName+" option "+pref+firstName+" option", f.Usage))
->>>>>>> 50c77ece
+	return withHints(f.EnvVar, f.Required, fmt.Sprintf("%s [%v]\t%v", prefixedNames(f.Name), pref+firstName+" option "+pref+firstName+" option", f.Usage))
 }
 
 func (f IntSliceFlag) Apply(set *flag.FlagSet) {
@@ -374,11 +362,7 @@
 }
 
 func (f IntFlag) String() string {
-<<<<<<< HEAD
-	return withHints(f.EnvVar, f.Required, fmt.Sprintf("%s '%v'\t%v", prefixedNames(f.Name), f.Value, f.Usage))
-=======
-	return withEnvHint(f.EnvVar, fmt.Sprintf("%s \"%v\"\t%v", prefixedNames(f.Name), f.Value, f.Usage))
->>>>>>> 50c77ece
+	return withHints(f.EnvVar, f.Required, fmt.Sprintf("%s \"%v\"\t%v", prefixedNames(f.Name), f.Value, f.Usage))
 }
 
 func (f IntFlag) Apply(set *flag.FlagSet) {
@@ -417,11 +401,7 @@
 }
 
 func (f DurationFlag) String() string {
-<<<<<<< HEAD
-	return withHints(f.EnvVar, f.Required, fmt.Sprintf("%s '%v'\t%v", prefixedNames(f.Name), f.Value, f.Usage))
-=======
-	return withEnvHint(f.EnvVar, fmt.Sprintf("%s \"%v\"\t%v", prefixedNames(f.Name), f.Value, f.Usage))
->>>>>>> 50c77ece
+	return withHints(f.EnvVar, f.Required, fmt.Sprintf("%s \"%v\"\t%v", prefixedNames(f.Name), f.Value, f.Usage))
 }
 
 func (f DurationFlag) Apply(set *flag.FlagSet) {
@@ -460,11 +440,7 @@
 }
 
 func (f Float64Flag) String() string {
-<<<<<<< HEAD
-	return withHints(f.EnvVar, f.Required, fmt.Sprintf("%s '%v'\t%v", prefixedNames(f.Name), f.Value, f.Usage))
-=======
-	return withEnvHint(f.EnvVar, fmt.Sprintf("%s \"%v\"\t%v", prefixedNames(f.Name), f.Value, f.Usage))
->>>>>>> 50c77ece
+	return withHints(f.EnvVar, f.Required, fmt.Sprintf("%s \"%v\"\t%v", prefixedNames(f.Name), f.Value, f.Usage))
 }
 
 func (f Float64Flag) Apply(set *flag.FlagSet) {
