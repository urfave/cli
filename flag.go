--- conflicted
+++ resolved
@@ -72,10 +72,7 @@
 	fmt.Stringer
 	// Apply Flag settings to the given flag set
 	Apply(*flag.FlagSet)
-<<<<<<< HEAD
-	getName() string
 	IsRequired() bool
-=======
 	GetName() string
 }
 
@@ -86,7 +83,6 @@
 	Flag
 
 	ApplyWithError(*flag.FlagSet) error
->>>>>>> 693af58b
 }
 
 func flagSet(name string, flags []Flag) (*flag.FlagSet, error) {
@@ -119,7 +115,6 @@
 	String() string
 }
 
-<<<<<<< HEAD
 // GenericFlag is the flag type for types implementing Generic
 type GenericFlag struct {
 	Name     string
@@ -136,8 +131,6 @@
 	return withHints(f.EnvVar, f.Required, fmt.Sprintf("%s%s \"%v\"\t%v", prefixFor(f.Name), f.Name, f.Value, f.Usage))
 }
 
-=======
->>>>>>> 693af58b
 // Apply takes the flagset and calls Set on the generic flag with the value
 // provided by the user for parsing by the flag
 // Ignores parsing errors
@@ -162,14 +155,11 @@
 	return nil
 }
 
-<<<<<<< HEAD
 func (f GenericFlag) IsRequired() bool {
 	return f.Required
 }
 
-=======
 // StringSlice is an opaque type for []string to satisfy flag.Value and flag.Getter
->>>>>>> 693af58b
 type StringSlice []string
 
 // Set appends the string value to the list of values
@@ -188,7 +178,6 @@
 	return *f
 }
 
-<<<<<<< HEAD
 type StringSliceFlag struct {
 	Name     string
 	Value    *StringSlice
@@ -201,7 +190,8 @@
 	firstName := strings.Trim(strings.Split(f.Name, ",")[0], " ")
 	pref := prefixFor(firstName)
 	return withHints(f.EnvVar, f.Required, fmt.Sprintf("%s [%v]\t%v", prefixedNames(f.Name), pref+firstName+" option "+pref+firstName+" option", f.Usage))
-=======
+}
+
 // Get returns the slice of strings set by this flag
 func (f *StringSlice) Get() interface{} {
 	return *f
@@ -211,7 +201,6 @@
 // Ignores errors
 func (f StringSliceFlag) Apply(set *flag.FlagSet) {
 	f.ApplyWithError(set)
->>>>>>> 693af58b
 }
 
 // ApplyWithError populates the flag given the flag set and environment
@@ -241,14 +230,11 @@
 	return nil
 }
 
-<<<<<<< HEAD
 func (f StringSliceFlag) IsRequired() bool {
 	return f.Required
 }
 
-=======
 // IntSlice is an opaque type for []int to satisfy flag.Value and flag.Getter
->>>>>>> 693af58b
 type IntSlice []int
 
 // Set parses the value into an integer and appends it to the list of values
@@ -271,7 +257,6 @@
 	return *f
 }
 
-<<<<<<< HEAD
 type IntSliceFlag struct {
 	Name     string
 	Value    *IntSlice
@@ -284,7 +269,8 @@
 	firstName := strings.Trim(strings.Split(f.Name, ",")[0], " ")
 	pref := prefixFor(firstName)
 	return withHints(f.EnvVar, f.Required, fmt.Sprintf("%s [%v]\t%v", prefixedNames(f.Name), pref+firstName+" option "+pref+firstName+" option", f.Usage))
-=======
+}
+
 // Get returns the slice of ints set by this flag
 func (f *IntSlice) Get() interface{} {
 	return *f
@@ -294,7 +280,6 @@
 // Ignores errors
 func (f IntSliceFlag) Apply(set *flag.FlagSet) {
 	f.ApplyWithError(set)
->>>>>>> 693af58b
 }
 
 // ApplyWithError populates the flag given the flag set and environment
@@ -342,7 +327,6 @@
 	return fmt.Sprintf("%#v", *f)
 }
 
-<<<<<<< HEAD
 func (f IntSliceFlag) IsRequired() bool {
 	return f.Required
 }
@@ -356,7 +340,8 @@
 
 func (f BoolFlag) String() string {
 	return withHints(f.EnvVar, f.Required, fmt.Sprintf("%s\t%v", prefixedNames(f.Name), f.Usage))
-=======
+}
+
 // Value returns the slice of ints set by this flag
 func (f *Int64Slice) Value() []int64 {
 	return *f
@@ -365,7 +350,6 @@
 // Get returns the slice of ints set by this flag
 func (f *Int64Slice) Get() interface{} {
 	return *f
->>>>>>> 693af58b
 }
 
 // Apply populates the flag given the flag set and environment
@@ -406,7 +390,6 @@
 	f.ApplyWithError(set)
 }
 
-<<<<<<< HEAD
 func (f BoolFlag) IsRequired() bool {
 	return f.Required
 }
@@ -420,7 +403,8 @@
 
 func (f BoolTFlag) String() string {
 	return withHints(f.EnvVar, f.Required, fmt.Sprintf("%s\t%v", prefixedNames(f.Name), f.Usage))
-=======
+}
+
 // ApplyWithError populates the flag given the flag set and environment
 func (f BoolFlag) ApplyWithError(set *flag.FlagSet) error {
 	val := false
@@ -445,7 +429,6 @@
 	})
 
 	return nil
->>>>>>> 693af58b
 }
 
 // Apply populates the flag given the flag set and environment
@@ -481,7 +464,6 @@
 	return nil
 }
 
-<<<<<<< HEAD
 func (f BoolTFlag) IsRequired() bool {
 	return f.Required
 }
@@ -492,12 +474,12 @@
 	Usage    string
 	EnvVar   string
 	Required bool
-=======
+}
+
 // Apply populates the flag given the flag set and environment
 // Ignores errors
 func (f StringFlag) Apply(set *flag.FlagSet) {
 	f.ApplyWithError(set)
->>>>>>> 693af58b
 }
 
 // ApplyWithError populates the flag given the flag set and environment
@@ -506,9 +488,6 @@
 		f.Value = envVal
 	}
 
-<<<<<<< HEAD
-	return withHints(f.EnvVar, f.Required, fmt.Sprintf(fmtString, prefixedNames(f.Name), f.Value, f.Usage))
-=======
 	eachName(f.Name, func(name string) {
 		if f.Destination != nil {
 			set.StringVar(f.Destination, name, f.Value, f.Usage)
@@ -518,7 +497,6 @@
 	})
 
 	return nil
->>>>>>> 693af58b
 }
 
 // Apply populates the flag given the flag set and environment
@@ -554,7 +532,6 @@
 	f.ApplyWithError(set)
 }
 
-<<<<<<< HEAD
 func (f StringFlag) IsRequired() bool {
 	return f.Required
 }
@@ -569,7 +546,8 @@
 
 func (f IntFlag) String() string {
 	return withHints(f.EnvVar, f.Required, fmt.Sprintf("%s \"%v\"\t%v", prefixedNames(f.Name), f.Value, f.Usage))
-=======
+}
+
 // ApplyWithError populates the flag given the flag set and environment
 func (f Int64Flag) ApplyWithError(set *flag.FlagSet) error {
 	if envVal, ok := flagFromFileEnv(f.FilePath, f.EnvVar); ok {
@@ -596,7 +574,6 @@
 // Ignores errors
 func (f UintFlag) Apply(set *flag.FlagSet) {
 	f.ApplyWithError(set)
->>>>>>> 693af58b
 }
 
 // ApplyWithError populates the flag given the flag set and environment
@@ -621,7 +598,6 @@
 	return nil
 }
 
-<<<<<<< HEAD
 func (f IntFlag) IsRequired() bool {
 	return f.Required
 }
@@ -636,7 +612,8 @@
 
 func (f DurationFlag) String() string {
 	return withHints(f.EnvVar, f.Required, fmt.Sprintf("%s \"%v\"\t%v", prefixedNames(f.Name), f.Value, f.Usage))
-=======
+}
+
 // Apply populates the flag given the flag set and environment
 // Ignores errors
 func (f Uint64Flag) Apply(set *flag.FlagSet) {
@@ -663,7 +640,6 @@
 	})
 
 	return nil
->>>>>>> 693af58b
 }
 
 // Apply populates the flag given the flag set and environment
@@ -690,10 +666,7 @@
 		}
 		set.Duration(name, f.Value, f.Usage)
 	})
-
-<<<<<<< HEAD
-func (f DurationFlag) getName() string {
-	return f.Name
+	return nil
 }
 
 func (f DurationFlag) IsRequired() bool {
@@ -710,15 +683,12 @@
 
 func (f Float64Flag) String() string {
 	return withHints(f.EnvVar, f.Required, fmt.Sprintf("%s \"%v\"\t%v", prefixedNames(f.Name), f.Value, f.Usage))
-=======
-	return nil
 }
 
 // Apply populates the flag given the flag set and environment
 // Ignores errors
 func (f Float64Flag) Apply(set *flag.FlagSet) {
 	f.ApplyWithError(set)
->>>>>>> 693af58b
 }
 
 // ApplyWithError populates the flag given the flag set and environment
@@ -817,7 +787,6 @@
 	return str + envText
 }
 
-<<<<<<< HEAD
 func withRequiredHint(isRequired bool, str string) string {
 	if isRequired {
 		return str + " (required)"
@@ -828,7 +797,8 @@
 
 func withHints(envVar string, isRequired bool, str string) string {
 	return withRequiredHint(isRequired, withEnvHint(envVar, str))
-=======
+}
+
 func withFileHint(filePath, str string) string {
 	fileText := ""
 	if filePath != "" {
@@ -971,5 +941,4 @@
 		}
 	}
 	return "", false
->>>>>>> 693af58b
 }