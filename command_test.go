package cli

import (
	"bytes"
	"errors"
	"flag"
	"fmt"
	"io/ioutil"
	"log"
	"strings"
	"testing"
)

func TestCommandFlagParsing(t *testing.T) {
	cases := []struct {
		testArgs               []string
		skipFlagParsing        bool
		skipArgReorder         bool
		expectedErr            error
		UseShortOptionHandling bool
	}{
		// Test normal "not ignoring flags" flow
		{[]string{"test-cmd", "blah", "blah", "-break"}, false, false, nil, false},

		// Test no arg reorder
		{[]string{"test-cmd", "blah", "blah", "-break"}, false, true, nil, false},
		{[]string{"test-cmd", "blah", "blah", "-break", "ls", "-l"}, false, true, nil, true},

		{[]string{"test-cmd", "blah", "blah"}, true, false, nil, false},   // Test SkipFlagParsing without any args that look like flags
		{[]string{"test-cmd", "blah", "-break"}, true, false, nil, false}, // Test SkipFlagParsing with random flag arg
		{[]string{"test-cmd", "blah", "-help"}, true, false, nil, false},  // Test SkipFlagParsing with "special" help flag arg
		{[]string{"test-cmd", "blah"}, false, false, nil, true},           // Test UseShortOptionHandling

	}

	for _, c := range cases {
		app := NewApp()
		app.Writer = ioutil.Discard
		set := flag.NewFlagSet("test", 0)
		_ = set.Parse(c.testArgs)

		context := NewContext(app, set, nil)

		command := Command{
			Name:                   "test-cmd",
			Aliases:                []string{"tc"},
			Usage:                  "this is for testing",
			Description:            "testing",
			Action:                 func(_ *Context) error { return nil },
			SkipFlagParsing:        c.skipFlagParsing,
			SkipArgReorder:         c.skipArgReorder,
			UseShortOptionHandling: c.UseShortOptionHandling,
		}

		err := command.Run(context)

		expect(t, err, c.expectedErr)
		expect(t, []string(context.Args()), c.testArgs)
	}
}

func TestParseAndRunShortOpts(t *testing.T) {
	cases := []struct {
		testArgs     []string
		expectedErr  error
		expectedArgs []string
	}{
		{[]string{"foo", "test", "-a"}, nil, []string{}},
		{[]string{"foo", "test", "-c", "arg1", "arg2"}, nil, []string{"arg1", "arg2"}},
		{[]string{"foo", "test", "-f"}, nil, []string{}},
		{[]string{"foo", "test", "-ac", "--fgh"}, nil, []string{}},
		{[]string{"foo", "test", "-af"}, nil, []string{}},
		{[]string{"foo", "test", "-cf"}, nil, []string{}},
		{[]string{"foo", "test", "-acf"}, nil, []string{}},
		{[]string{"foo", "test", "--acf"}, errors.New("flag provided but not defined: -acf"), nil},
		{[]string{"foo", "test", "-invalid"}, errors.New("flag provided but not defined: -invalid"), nil},
		{[]string{"foo", "test", "-acf", "-invalid"}, errors.New("flag provided but not defined: -invalid"), nil},
		{[]string{"foo", "test", "--invalid"}, errors.New("flag provided but not defined: -invalid"), nil},
		{[]string{"foo", "test", "-acf", "--invalid"}, errors.New("flag provided but not defined: -invalid"), nil},
		{[]string{"foo", "test", "-acf", "arg1", "-invalid"}, nil, []string{"arg1", "-invalid"}},
		{[]string{"foo", "test", "-acf", "arg1", "--invalid"}, nil, []string{"arg1", "--invalid"}},
		{[]string{"foo", "test", "-acfi", "not-arg", "arg1", "-invalid"}, nil, []string{"arg1", "-invalid"}},
		{[]string{"foo", "test", "-i", "ivalue"}, nil, []string{}},
		{[]string{"foo", "test", "-i", "ivalue", "arg1"}, nil, []string{"arg1"}},
		{[]string{"foo", "test", "-i"}, errors.New("flag needs an argument: -i"), nil},
	}

	for _, c := range cases {
		var args []string
		cmd := Command{
			Name:        "test",
			Usage:       "this is for testing",
			Description: "testing",
			Action: func(c *Context) error {
				args = c.Args()
				return nil
			},
			SkipArgReorder:         true,
			UseShortOptionHandling: true,
			Flags: []Flag{
				BoolFlag{Name: "abc, a"},
				BoolFlag{Name: "cde, c"},
				BoolFlag{Name: "fgh, f"},
				StringFlag{Name: "ijk, i"},
			},
		}

		app := NewApp()
		app.Commands = []Command{cmd}

		err := app.Run(c.testArgs)

		expect(t, err, c.expectedErr)
		expect(t, args, c.expectedArgs)
	}
}

func TestCommand_Run_DoesNotOverwriteErrorFromBefore(t *testing.T) {
	app := NewApp()
	app.Commands = []Command{
		{
			Name: "bar",
			Before: func(c *Context) error {
				return fmt.Errorf("before error")
			},
			After: func(c *Context) error {
				return fmt.Errorf("after error")
			},
		},
	}

	err := app.Run([]string{"foo", "bar"})
	if err == nil {
		t.Fatalf("expected to receive error from Run, got none")
	}

	if !strings.Contains(err.Error(), "before error") {
		t.Errorf("expected text of error from Before method, but got none in \"%v\"", err)
	}
	if !strings.Contains(err.Error(), "after error") {
		t.Errorf("expected text of error from After method, but got none in \"%v\"", err)
	}
}

func TestCommand_Run_BeforeSavesMetadata(t *testing.T) {
	var receivedMsgFromAction string
	var receivedMsgFromAfter string

	app := NewApp()
	app.Commands = []Command{
		{
			Name: "bar",
			Before: func(c *Context) error {
				c.App.Metadata["msg"] = "hello world"
				return nil
			},
			Action: func(c *Context) error {
				msg, ok := c.App.Metadata["msg"]
				if !ok {
					return errors.New("msg not found")
				}
				receivedMsgFromAction = msg.(string)
				return nil
			},
			After: func(c *Context) error {
				msg, ok := c.App.Metadata["msg"]
				if !ok {
					return errors.New("msg not found")
				}
				receivedMsgFromAfter = msg.(string)
				return nil
			},
		},
	}

	err := app.Run([]string{"foo", "bar"})
	if err != nil {
		t.Fatalf("expected no error from Run, got %s", err)
	}

	expectedMsg := "hello world"

	if receivedMsgFromAction != expectedMsg {
		t.Fatalf("expected msg from Action to match. Given: %q\nExpected: %q",
			receivedMsgFromAction, expectedMsg)
	}
	if receivedMsgFromAfter != expectedMsg {
		t.Fatalf("expected msg from After to match. Given: %q\nExpected: %q",
			receivedMsgFromAction, expectedMsg)
	}
}

func TestCommand_OnUsageError_hasCommandContext(t *testing.T) {
	app := NewApp()
	app.Commands = []Command{
		{
			Name: "bar",
			Flags: []Flag{
				IntFlag{Name: "flag"},
			},
			OnUsageError: func(c *Context, err error, _ bool) error {
				return fmt.Errorf("intercepted in %s: %s", c.Command.Name, err.Error())
			},
		},
	}

	err := app.Run([]string{"foo", "bar", "--flag=wrong"})
	if err == nil {
		t.Fatalf("expected to receive error from Run, got none")
	}

	if !strings.HasPrefix(err.Error(), "intercepted in bar") {
		t.Errorf("Expect an intercepted error, but got \"%v\"", err)
	}
}

func TestCommand_OnUsageError_WithWrongFlagValue(t *testing.T) {
	app := NewApp()
	app.Commands = []Command{
		{
			Name: "bar",
			Flags: []Flag{
				IntFlag{Name: "flag"},
			},
			OnUsageError: func(c *Context, err error, _ bool) error {
				if !strings.HasPrefix(err.Error(), "invalid value \"wrong\"") {
					t.Errorf("Expect an invalid value error, but got \"%v\"", err)
				}
				return errors.New("intercepted: " + err.Error())
			},
		},
	}

	err := app.Run([]string{"foo", "bar", "--flag=wrong"})
	if err == nil {
		t.Fatalf("expected to receive error from Run, got none")
	}

	if !strings.HasPrefix(err.Error(), "intercepted: invalid value") {
		t.Errorf("Expect an intercepted error, but got \"%v\"", err)
	}
}

func TestCommand_OnUsageError_WithSubcommand(t *testing.T) {
	app := NewApp()
	app.Commands = []Command{
		{
			Name: "bar",
			Subcommands: []Command{
				{
					Name: "baz",
				},
			},
			Flags: []Flag{
				IntFlag{Name: "flag"},
			},
			OnUsageError: func(c *Context, err error, _ bool) error {
				if !strings.HasPrefix(err.Error(), "invalid value \"wrong\"") {
					t.Errorf("Expect an invalid value error, but got \"%v\"", err)
				}
				return errors.New("intercepted: " + err.Error())
			},
		},
	}

	err := app.Run([]string{"foo", "bar", "--flag=wrong"})
	if err == nil {
		t.Fatalf("expected to receive error from Run, got none")
	}

	if !strings.HasPrefix(err.Error(), "intercepted: invalid value") {
		t.Errorf("Expect an intercepted error, but got \"%v\"", err)
	}
}

func TestCommand_Run_SubcommandsCanUseErrWriter(t *testing.T) {
	app := NewApp()
	app.ErrWriter = ioutil.Discard
	app.Commands = []Command{
		{
			Name:  "bar",
			Usage: "this is for testing",
			Subcommands: []Command{
				{
					Name:  "baz",
					Usage: "this is for testing",
					Action: func(c *Context) error {
						if c.App.ErrWriter != ioutil.Discard {
							return fmt.Errorf("ErrWriter not passed")
						}

						return nil
					},
				},
			},
		},
	}

	err := app.Run([]string{"foo", "bar", "baz"})
	if err != nil {
		t.Fatal(err)
	}
}

func TestCommandFlagReordering(t *testing.T) {
	cases := []struct {
		testArgs      []string
		expectedValue string
		expectedArgs  []string
		expectedErr   error
	}{
		{[]string{"some-exec", "some-command", "some-arg", "--flag", "foo"}, "foo", []string{"some-arg"}, nil},
		{[]string{"some-exec", "some-command", "some-arg", "--flag=foo"}, "foo", []string{"some-arg"}, nil},
		{[]string{"some-exec", "some-command", "--flag=foo", "some-arg"}, "foo", []string{"some-arg"}, nil},
	}

	for _, c := range cases {
		value := ""
		var args []string
		app := &App{
			Commands: []Command{
				{
					Name: "some-command",
					Flags: []Flag{
						StringFlag{Name: "flag"},
					},
					Action: func(c *Context) {
						fmt.Printf("%+v\n", c.String("flag"))
						value = c.String("flag")
						args = c.Args()
					},
				},
			},
		}

		err := app.Run(c.testArgs)
		expect(t, err, c.expectedErr)
		expect(t, value, c.expectedValue)
		expect(t, args, c.expectedArgs)
	}
}

func TestCommandSkipFlagParsing(t *testing.T) {
	cases := []struct {
		testArgs     []string
		expectedArgs []string
		expectedErr  error
	}{
		{[]string{"some-exec", "some-command", "some-arg", "--flag", "foo"}, []string{"some-arg", "--flag", "foo"}, nil},
		{[]string{"some-exec", "some-command", "some-arg", "--flag=foo"}, []string{"some-arg", "--flag=foo"}, nil},
	}

	for _, c := range cases {
		var args []string
		app := &App{
			Commands: []Command{
				{
					SkipFlagParsing: true,
					Name:            "some-command",
					Flags: []Flag{
						StringFlag{Name: "flag"},
					},
					Action: func(c *Context) {
						fmt.Printf("%+v\n", c.String("flag"))
						args = c.Args()
					},
				},
			},
		}

		err := app.Run(c.testArgs)
		expect(t, err, c.expectedErr)
		expect(t, args, c.expectedArgs)
	}
}

<<<<<<< HEAD
func TestSubCommand_Name_ProgramName_CommandName(t *testing.T) {
	cases := []struct {
		testArgs       []string
		expectedOutput []string
	}{
		{
			testArgs:       []string{"cmd"},
			expectedOutput: []string{"myprogramname", "myprogramname", ""},
		},
		{
			testArgs:       []string{"cmd", "foo"},
			expectedOutput: []string{"myprogramname foo", "myprogramname", "myprogramname foo"},
		},
		{
			testArgs:       []string{"cmd", "foo", "bar"},
			expectedOutput: []string{"myprogramname foo bar", "myprogramname", "myprogramname foo bar"},
		},
		{
			testArgs:       []string{"cmd", "foo", "bar", "baz"},
			expectedOutput: []string{"myprogramname foo bar", "myprogramname", "myprogramname foo bar baz"},
		},
	}

	for _, c := range cases {
		var output []string

		app := &App{
			Name: "myprogramname",
			Action: func(c *Context) error {
				output = append(output, c.App.Name)
				output = append(output, c.App.ProgramName)
				output = append(output, c.App.CommandName)
				return nil
			},
			Commands: []Command{
				{
					Name: "foo",
					Action: func(c *Context) error {
						output = append(output, c.App.Name)
						output = append(output, c.App.ProgramName)
						output = append(output, c.App.CommandName)
						return nil
					},
					Subcommands: []Command{
						{
							Name: "bar",
							Action: func(c *Context) error {
								output = append(output, c.App.Name)
								output = append(output, c.App.ProgramName)
								output = append(output, c.App.CommandName)
								return nil
							},
							Subcommands: []Command{
								{
									Name: "baz",
									Action: func(c *Context) error {
										output = append(output, c.App.Name)
										output = append(output, c.App.ProgramName)
										output = append(output, c.App.CommandName)
										return nil
									},
								},
							},
						},
					},
				},
			},
		}

		err := app.Run(c.testArgs)
		if err != nil {
			log.Fatal(err)
		}

		if !equal(output, c.expectedOutput) {
			t.Errorf("want %v, got %v", c.expectedOutput, output)
		}
=======
func TestCommand_Run_CustomShellCompleteAcceptsMalformedFlags(t *testing.T) {
	cases := []struct {
		testArgs    []string
		expectedOut string
	}{
		{testArgs: []string{"--undefined"}, expectedOut: "found 0 args | flag 'number' set: false"},
		{testArgs: []string{"--number"}, expectedOut: "found 0 args | flag 'number' set: false"},
		{testArgs: []string{"--number", "fourty-two"}, expectedOut: "found 0 args | flag 'number' set: false"},
		{testArgs: []string{"--number", "42"}, expectedOut: "found 0 args | flag 'number' set: true"},
		{testArgs: []string{"--number", "42", "newArg"}, expectedOut: "found 1 args | flag 'number' set: true"},
		{testArgs: []string{"--undefined", "--number", "42", "newArg"}, expectedOut: "found 1 args | flag 'number' set: true"},
	}

	for _, c := range cases {
		var outputBuffer bytes.Buffer
		app := &App{
			Writer:               &outputBuffer,
			EnableBashCompletion: true,
			Commands: []Command{
				{
					Name:  "bar",
					Usage: "this is for testing",
					Flags: []Flag{
						&IntFlag{
							Name:  "number",
							Usage: "A number to parse",
						},
					},
					BashComplete: func(c *Context) {
						fmt.Fprintf(c.App.Writer, "found %d args | flag 'number' set: %t", c.NArg(), c.IsSet("number"))
					},
				},
			},
		}

		osArgs := []string{"foo", "bar"}
		osArgs = append(osArgs, c.testArgs...)
		osArgs = append(osArgs, "--generate-bash-completion")

		err := app.Run(osArgs)
		stdout := outputBuffer.String()
		expect(t, err, nil)
		expect(t, stdout, c.expectedOut)
>>>>>>> af7fa3de
	}
}<|MERGE_RESOLUTION|>--- conflicted
+++ resolved
@@ -374,7 +374,6 @@
 	}
 }
 
-<<<<<<< HEAD
 func TestSubCommand_Name_ProgramName_CommandName(t *testing.T) {
 	cases := []struct {
 		testArgs       []string
@@ -443,7 +442,6 @@
 				},
 			},
 		}
-
 		err := app.Run(c.testArgs)
 		if err != nil {
 			log.Fatal(err)
@@ -452,7 +450,9 @@
 		if !equal(output, c.expectedOutput) {
 			t.Errorf("want %v, got %v", c.expectedOutput, output)
 		}
-=======
+	}
+}
+
 func TestCommand_Run_CustomShellCompleteAcceptsMalformedFlags(t *testing.T) {
 	cases := []struct {
 		testArgs    []string
@@ -496,6 +496,5 @@
 		stdout := outputBuffer.String()
 		expect(t, err, nil)
 		expect(t, stdout, c.expectedOut)
->>>>>>> af7fa3de
 	}
 }