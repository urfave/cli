package cli

import (
	"flag"
	"fmt"
	"io"
	"os"
	"path/filepath"
	"sort"
	"time"
)

var (
	changeLogURL            = "https://github.com/urfave/cli/blob/master/CHANGELOG.md"
	appActionDeprecationURL = fmt.Sprintf("%s#deprecated-cli-app-action-signature", changeLogURL)
	// unused variable. commented for now. will remove in future if agreed upon by everyone
	//runAndExitOnErrorDeprecationURL = fmt.Sprintf("%s#deprecated-cli-app-runandexitonerror", changeLogURL)

	contactSysadmin = "This is an error in the application.  Please contact the distributor of this application if this is not you."

	errInvalidActionType = NewExitError("ERROR invalid Action type. "+
		fmt.Sprintf("Must be `func(*Context`)` or `func(*Context) error).  %s", contactSysadmin)+
		fmt.Sprintf("See %s", appActionDeprecationURL), 2)
)

// App is the main structure of a cli application. It is recommended that
// an app be created with the cli.NewApp() function
type App struct {
	// The name of the program. Defaults to path.Base(os.Args[0])
	Name string
	// Full name of command for help, defaults to Name
	HelpName string
	// Description of the program.
	Usage string
	// Text to override the USAGE section of help
	UsageText string
	// Description of the program argument format.
	ArgsUsage string
	// Version of the program
	Version string
	// Description of the program
	Description string
	// List of commands to execute
	Commands []Command
	// List of flags to parse
	Flags []Flag
	// Boolean to enable bash completion commands
	EnableBashCompletion bool
	// Boolean to hide built-in help command
	HideHelp bool
	// Boolean to hide built-in version flag and the VERSION section of help
	HideVersion bool
	// Populate on app startup, only gettable through method Categories()
	categories CommandCategories
	// An action to execute when the bash-completion flag is set
	BashComplete BashCompleteFunc
	// An action to execute before any subcommands are run, but after the context is ready
	// If a non-nil error is returned, no subcommands are run
	Before BeforeFunc
	// An action to execute after any subcommands are run, but after the subcommand has finished
	// It is run even if Action() panics
	After AfterFunc

	// The action to execute when no subcommands are specified
	// Expects a `cli.ActionFunc` but will accept the *deprecated* signature of `func(*cli.Context) {}`
	// *Note*: support for the deprecated `Action` signature will be removed in a future version
	Action interface{}

	// Execute this function if the proper command cannot be found
	CommandNotFound CommandNotFoundFunc
	// Execute this function if an usage error occurs
	OnUsageError OnUsageErrorFunc
	// Compilation date
	Compiled time.Time
	// List of all authors who contributed
	Authors []Author
	// Copyright of the binary if any
	Copyright string
	// Name of Author (Note: Use App.Authors, this is deprecated)
	Author string
	// Email of Author (Note: Use App.Authors, this is deprecated)
	Email string
	// Writer writer to write output to
	Writer io.Writer
	// ErrWriter writes error output
	ErrWriter io.Writer
	// Execute this function to handle ExitErrors. If not provided, HandleExitCoder is provided to
	// function as a default, so this is optional.
	ExitErrHandler ExitErrHandlerFunc
	// Other custom info
	Metadata map[string]interface{}
	// Carries a function which returns app specific info.
	ExtraInfo func() map[string]string
	// CustomAppHelpTemplate the text template for app help topic.
	// cli.go uses text/template to render templates. You can
	// render custom help text by setting this variable.
	CustomAppHelpTemplate string
	// Boolean to enable short-option handling so user can combine several
	// single-character bool arguements into one
	// i.e. foobar -o -v -> foobar -ov
	UseShortOptionHandling bool

	didSetup bool
}

// Tries to find out when this binary was compiled.
// Returns the current time if it fails to find it.
func compileTime() time.Time {
	info, err := os.Stat(os.Args[0])
	if err != nil {
		return time.Now()
	}
	return info.ModTime()
}

// NewApp creates a new cli Application with some reasonable defaults for Name,
// Usage, Version and Action.
func NewApp() *App {
	return &App{
		Name:         filepath.Base(os.Args[0]),
		HelpName:     filepath.Base(os.Args[0]),
		Usage:        "A new cli application",
		UsageText:    "",
		Version:      "0.0.0",
		BashComplete: DefaultAppComplete,
		Action:       helpCommand.Action,
		Compiled:     compileTime(),
		Writer:       os.Stdout,
	}
}

// Setup runs initialization code to ensure all data structures are ready for
// `Run` or inspection prior to `Run`.  It is internally called by `Run`, but
// will return early if setup has already happened.
func (a *App) Setup() {
	if a.didSetup {
		return
	}

	a.didSetup = true

	if a.Author != "" || a.Email != "" {
		a.Authors = append(a.Authors, Author{Name: a.Author, Email: a.Email})
	}

	var newCmds []Command
	for _, c := range a.Commands {
		if c.HelpName == "" {
			c.HelpName = fmt.Sprintf("%s %s", a.HelpName, c.Name)
		}
		newCmds = append(newCmds, c)
	}
	a.Commands = newCmds

	if a.Command(helpCommand.Name) == nil && !a.HideHelp {
		a.Commands = append(a.Commands, helpCommand)
		if (HelpFlag != BoolFlag{}) {
			a.appendFlag(HelpFlag)
		}
	}

	if !a.HideVersion {
		a.appendFlag(VersionFlag)
	}

	a.categories = CommandCategories{}
	for _, command := range a.Commands {
		a.categories = a.categories.AddCommand(command.Category, command)
	}
	sort.Sort(a.categories)

	if a.Metadata == nil {
		a.Metadata = make(map[string]interface{})
	}

	if a.Writer == nil {
		a.Writer = os.Stdout
	}
}

func (a *App) newFlagSet() (*flag.FlagSet, error) {
	return flagSet(a.Name, a.Flags)
}

func (a *App) useShortOptionHandling() bool {
	return a.UseShortOptionHandling
}

// Run is the entry point to the cli app. Parses the arguments slice and routes
// to the proper flag/args combination
func (a *App) Run(arguments []string) (err error) {
	a.Setup()

	// handle the completion flag separately from the flagset since
	// completion could be attempted after a flag, but before its value was put
	// on the command line. this causes the flagset to interpret the completion
	// flag name as the value of the flag before it which is undesirable
	// note that we can only do this because the shell autocomplete function
	// always appends the completion flag at the end of the command
	shellComplete, arguments := checkShellCompleteFlag(a, arguments)

	_, err = a.newFlagSet()
	if err != nil {
		return err
	}

	set, err := parseIter(a, arguments[1:])
	nerr := normalizeFlags(a.Flags, set)
	context := NewContext(a, set, nil)
	if nerr != nil {
		_, _ = fmt.Fprintln(a.Writer, nerr)
		_ = ShowAppHelp(context)
		return nerr
	}
	context.shellComplete = shellComplete

	if checkCompletions(context) {
		return nil
	}

	if err != nil {
		if a.OnUsageError != nil {
			err := a.OnUsageError(context, err, false)
			a.handleExitCoder(context, err)
			return err
		}
		_, _ = fmt.Fprintf(a.Writer, "%s %s\n\n", "Incorrect Usage.", err.Error())
		_ = ShowAppHelp(context)
		return err
	}

	if !a.HideHelp && checkHelp(context) {
		_ = ShowAppHelp(context)
		return nil
	}

	if !a.HideVersion && checkVersion(context) {
		ShowVersion(context)
		return nil
	}

<<<<<<< HEAD
	if a.After != nil && !context.shellComplete {
=======
	cerr := checkRequiredFlags(a.Flags, context)
	if cerr != nil {
		_ = ShowAppHelp(context)
		return cerr
	}

	if a.After != nil {
>>>>>>> 23c83030
		defer func() {
			if afterErr := a.After(context); afterErr != nil {
				if err != nil {
					err = NewMultiError(err, afterErr)
				} else {
					err = afterErr
				}
			}
		}()
	}

	if a.Before != nil && !context.shellComplete {
		beforeErr := a.Before(context)
		if beforeErr != nil {
			_, _ = fmt.Fprintf(a.Writer, "%v\n\n", beforeErr)
			_ = ShowAppHelp(context)
			a.handleExitCoder(context, beforeErr)
			err = beforeErr
			return err
		}
	}

	args := context.Args()
	if args.Present() {
		name := args.First()
		c := a.Command(name)
		if c != nil {
			return c.Run(context)
		}
	}

	if a.Action == nil {
		a.Action = helpCommand.Action
	}

	// Run default Action
	err = HandleAction(a.Action, context)

	a.handleExitCoder(context, err)
	return err
}

// RunAndExitOnError calls .Run() and exits non-zero if an error was returned
//
// Deprecated: instead you should return an error that fulfills cli.ExitCoder
// to cli.App.Run. This will cause the application to exit with the given eror
// code in the cli.ExitCoder
func (a *App) RunAndExitOnError() {
	if err := a.Run(os.Args); err != nil {
		_, _ = fmt.Fprintln(a.errWriter(), err)
		OsExiter(1)
	}
}

// RunAsSubcommand invokes the subcommand given the context, parses ctx.Args() to
// generate command-specific flags
func (a *App) RunAsSubcommand(ctx *Context) (err error) {
	// append help to commands
	if len(a.Commands) > 0 {
		if a.Command(helpCommand.Name) == nil && !a.HideHelp {
			a.Commands = append(a.Commands, helpCommand)
			if (HelpFlag != BoolFlag{}) {
				a.appendFlag(HelpFlag)
			}
		}
	}

	newCmds := []Command{}
	for _, c := range a.Commands {
		if c.HelpName == "" {
			c.HelpName = fmt.Sprintf("%s %s", a.HelpName, c.Name)
		}
		newCmds = append(newCmds, c)
	}
	a.Commands = newCmds

	_, err = a.newFlagSet()
	if err != nil {
		return err
	}

	set, err := parseIter(a, ctx.Args().Tail())
	nerr := normalizeFlags(a.Flags, set)
	context := NewContext(a, set, ctx)

	if nerr != nil {
		_, _ = fmt.Fprintln(a.Writer, nerr)
		_, _ = fmt.Fprintln(a.Writer)
		if len(a.Commands) > 0 {
			_ = ShowSubcommandHelp(context)
		} else {
			_ = ShowCommandHelp(ctx, context.Args().First())
		}
		return nerr
	}

	if checkCompletions(context) {
		return nil
	}

	if err != nil {
		if a.OnUsageError != nil {
			err = a.OnUsageError(context, err, true)
			a.handleExitCoder(context, err)
			return err
		}
		_, _ = fmt.Fprintf(a.Writer, "%s %s\n\n", "Incorrect Usage.", err.Error())
		_ = ShowSubcommandHelp(context)
		return err
	}

	if len(a.Commands) > 0 {
		if checkSubcommandHelp(context) {
			return nil
		}
	} else {
		if checkCommandHelp(ctx, context.Args().First()) {
			return nil
		}
	}

	cerr := checkRequiredFlags(a.Flags, context)
	if cerr != nil {
		_ = ShowSubcommandHelp(context)
		return cerr
	}

	if a.After != nil {
		defer func() {
			afterErr := a.After(context)
			if afterErr != nil {
				a.handleExitCoder(context, err)
				if err != nil {
					err = NewMultiError(err, afterErr)
				} else {
					err = afterErr
				}
			}
		}()
	}

	if a.Before != nil {
		beforeErr := a.Before(context)
		if beforeErr != nil {
			a.handleExitCoder(context, beforeErr)
			err = beforeErr
			return err
		}
	}

	args := context.Args()
	if args.Present() {
		name := args.First()
		c := a.Command(name)
		if c != nil {
			return c.Run(context)
		}
	}

	// Run default Action
	err = HandleAction(a.Action, context)

	a.handleExitCoder(context, err)
	return err
}

// Command returns the named command on App. Returns nil if the command does not exist
func (a *App) Command(name string) *Command {
	for _, c := range a.Commands {
		if c.HasName(name) {
			return &c
		}
	}

	return nil
}

// Categories returns a slice containing all the categories with the commands they contain
func (a *App) Categories() CommandCategories {
	return a.categories
}

// VisibleCategories returns a slice of categories and commands that are
// Hidden=false
func (a *App) VisibleCategories() []*CommandCategory {
	ret := []*CommandCategory{}
	for _, category := range a.categories {
		if visible := func() *CommandCategory {
			for _, command := range category.Commands {
				if !command.Hidden {
					return category
				}
			}
			return nil
		}(); visible != nil {
			ret = append(ret, visible)
		}
	}
	return ret
}

// VisibleCommands returns a slice of the Commands with Hidden=false
func (a *App) VisibleCommands() []Command {
	var ret []Command
	for _, command := range a.Commands {
		if !command.Hidden {
			ret = append(ret, command)
		}
	}
	return ret
}

// VisibleFlags returns a slice of the Flags with Hidden=false
func (a *App) VisibleFlags() []Flag {
	return visibleFlags(a.Flags)
}

func (a *App) hasFlag(flag Flag) bool {
	for _, f := range a.Flags {
		if flag == f {
			return true
		}
	}

	return false
}

func (a *App) errWriter() io.Writer {
	// When the app ErrWriter is nil use the package level one.
	if a.ErrWriter == nil {
		return ErrWriter
	}

	return a.ErrWriter
}

func (a *App) appendFlag(flag Flag) {
	if !a.hasFlag(flag) {
		a.Flags = append(a.Flags, flag)
	}
}

func (a *App) handleExitCoder(context *Context, err error) {
	if a.ExitErrHandler != nil {
		a.ExitErrHandler(context, err)
	} else {
		HandleExitCoder(err)
	}
}

// Author represents someone who has contributed to a cli project.
type Author struct {
	Name  string // The Authors name
	Email string // The Authors email
}

// String makes Author comply to the Stringer interface, to allow an easy print in the templating process
func (a Author) String() string {
	e := ""
	if a.Email != "" {
		e = " <" + a.Email + ">"
	}

	return fmt.Sprintf("%v%v", a.Name, e)
}

// HandleAction attempts to figure out which Action signature was used.  If
// it's an ActionFunc or a func with the legacy signature for Action, the func
// is run!
func HandleAction(action interface{}, context *Context) (err error) {
	switch a := action.(type) {
	case ActionFunc:
		return a(context)
	case func(*Context) error:
		return a(context)
	case func(*Context): // deprecated function signature
		a(context)
		return nil
	}

	return errInvalidActionType
}<|MERGE_RESOLUTION|>--- conflicted
+++ resolved
@@ -239,17 +239,13 @@
 		return nil
 	}
 
-<<<<<<< HEAD
-	if a.After != nil && !context.shellComplete {
-=======
 	cerr := checkRequiredFlags(a.Flags, context)
 	if cerr != nil {
 		_ = ShowAppHelp(context)
 		return cerr
 	}
 
-	if a.After != nil {
->>>>>>> 23c83030
+	if a.After != nil && !context.shellComplete {
 		defer func() {
 			if afterErr := a.After(context); afterErr != nil {
 				if err != nil {
