package cli

import (
	"fmt"
	"io/ioutil"
	"os"
	"time"
)

// App is the main structure of a cli application.
// New App variables should be created with the cli.NewApp() function.
type App struct {

	// Name of the program. Defaults to os.Args[0]
	Name string

	// Description of the program.
	Usage string

	// Version of the program
	Version string

	// List of commands to execute
	Commands []Command

	// List of flags to parse
	Flags []Flag
<<<<<<< HEAD
	// Boolean to enable bash completion commands
	EnableBashCompletion bool
	// An action to execute when the bash-completion flag is set
	BashComplete func(context *Context)
	// An action to execute before any subcommands are run, but after the context is ready
	// If a non-nil error is returned, no subcommands are run
=======

	// An action to execute before any subcommands are run, but after the context is ready.
	// If a non-nil error is returned, no subcommands are run.
>>>>>>> 65724ab6
	Before func(context *Context) error

	// The action to execute when no subcommands are specified
	Action func(context *Context)
<<<<<<< HEAD
	// Execute this function if the proper command cannot be found
	CommandNotFound func(context *Context, command string)
=======

>>>>>>> 65724ab6
	// Compilation date
	Compiled time.Time

	// Author
	Author string

	// Author e-mail
	Email string
}

// compileTime tries to find out when this binary was compiled.
// Returns the current time if it fails to find it.
func compileTime() time.Time {
	info, err := os.Stat(os.Args[0])
	if err != nil {
		return time.Now()
	}
	return info.ModTime()
}

// NewApp creates a new cli Application with some reasonable defaults for Name, Usage, Version and Action.
func NewApp() *App {
	return &App{
		Name:         os.Args[0],
		Usage:        "A new cli application",
		Version:      "0.0.0",
		BashComplete: DefaultAppComplete,
		Action:       helpCommand.Action,
		Compiled:     compileTime(),
		Author:       "Author",
		Email:        "unknown@email",
	}
}

// Run provides an entry point to the cli app.
// It parses the slice of arguments and routes to the proper flag/args combination.
func (a *App) Run(arguments []string) error {

	// append help to commands
	if a.Command(helpCommand.Name) == nil {
		a.Commands = append(a.Commands, helpCommand)
	}

<<<<<<< HEAD
	//append version/help flags
	if a.EnableBashCompletion {
		a.appendFlag(BashCompletionFlag)
	}
=======
	// append version/help flags
>>>>>>> 65724ab6
	a.appendFlag(BoolFlag{"version, v", "print the version"})
	a.appendFlag(BoolFlag{"help, h", "show help"})

	// parse flags
	set := flagSet(a.Name, a.Flags)
	set.SetOutput(ioutil.Discard)
	err := set.Parse(arguments[1:])
	nerr := normalizeFlags(a.Flags, set)
	if nerr != nil {
		fmt.Println(nerr)
		context := NewContext(a, set, set)
		ShowAppHelp(context)
		fmt.Println()
		return nerr
	}
	context := NewContext(a, set, set)

	if err != nil {
		fmt.Println("Incorrect Usage.")
		fmt.Println()
		ShowAppHelp(context)
		fmt.Println()
		return err
	}

	if checkCompletions(context) {
		return nil
	}

	if checkHelp(context) {
		return nil
	}

	if checkVersion(context) {
		return nil
	}

	if a.Before != nil {
		err := a.Before(context)
		if err != nil {
			return err
		}
	}

	args := context.Args()
	if args.Present() {
		name := args.First()
		c := a.Command(name)
		if c != nil {
			return c.Run(context)
		}
	}

	// Run default Action
	a.Action(context)

	return nil
}

<<<<<<< HEAD
// Invokes the subcommand given the context, parses ctx.Args() to generate command-specific flags
func (a *App) RunAsSubcommand(ctx *Context) error {
	// append help to commands
	if len(a.Commands) > 0 {
		if a.Command(helpCommand.Name) == nil {
			a.Commands = append(a.Commands, helpCommand)
		}
	}

	// append flags
	if a.EnableBashCompletion {
		a.appendFlag(BashCompletionFlag)
	}
	a.appendFlag(BoolFlag{"help, h", "show help"})

	// parse flags
	set := flagSet(a.Name, a.Flags)
	set.SetOutput(ioutil.Discard)
	err := set.Parse(ctx.Args().Tail())
	nerr := normalizeFlags(a.Flags, set)
	context := NewContext(a, set, set)

	if nerr != nil {
		fmt.Println(nerr)
		if len(a.Commands) > 0 {
			ShowSubcommandHelp(context)
		} else {
			ShowCommandHelp(ctx, context.Args().First())
		}
		fmt.Println("")
		return nerr
	}

	if err != nil {
		fmt.Printf("Incorrect Usage.\n\n")
		ShowSubcommandHelp(context)
		return err
	}

	if checkCompletions(context) {
		return nil
	}

	if len(a.Commands) > 0 {
		if checkSubcommandHelp(context) {
			return nil
		}
	} else {
		if checkCommandHelp(ctx, context.Args().First()) {
			return nil
		}
	}

	if a.Before != nil {
		err := a.Before(context)
		if err != nil {
			return err
		}
	}

	args := context.Args()
	if args.Present() {
		name := args.First()
		c := a.Command(name)
		if c != nil {
			return c.Run(context)
		}
	}

	// Run default Action
	if len(a.Commands) > 0 {
		a.Action(context)
	} else {
		a.Action(ctx)
	}

	return nil
}

// Returns the named command on App. Returns nil if the command does not exist
=======
// Command returns the named command on App. If the command does not exist, nil is returned.
>>>>>>> 65724ab6
func (a *App) Command(name string) *Command {
	for _, c := range a.Commands {
		if c.HasName(name) {
			return &c
		}
	}
	return nil
}

// hasFlag checks for the presence of a flag.
func (a *App) hasFlag(flag Flag) bool {
	for _, f := range a.Flags {
		if flag == f {
			return true
		}
	}
	return false
}

// appendFlag appends a flag if it does not already exist.
func (a *App) appendFlag(flag Flag) {
	if !a.hasFlag(flag) {
		a.Flags = append(a.Flags, flag)
	}
}<|MERGE_RESOLUTION|>--- conflicted
+++ resolved
@@ -25,28 +25,23 @@
 
 	// List of flags to parse
 	Flags []Flag
-<<<<<<< HEAD
+
 	// Boolean to enable bash completion commands
 	EnableBashCompletion bool
+
 	// An action to execute when the bash-completion flag is set
 	BashComplete func(context *Context)
-	// An action to execute before any subcommands are run, but after the context is ready
-	// If a non-nil error is returned, no subcommands are run
-=======
 
 	// An action to execute before any subcommands are run, but after the context is ready.
 	// If a non-nil error is returned, no subcommands are run.
->>>>>>> 65724ab6
 	Before func(context *Context) error
 
 	// The action to execute when no subcommands are specified
 	Action func(context *Context)
-<<<<<<< HEAD
+
 	// Execute this function if the proper command cannot be found
 	CommandNotFound func(context *Context, command string)
-=======
-
->>>>>>> 65724ab6
+
 	// Compilation date
 	Compiled time.Time
 
@@ -90,14 +85,10 @@
 		a.Commands = append(a.Commands, helpCommand)
 	}
 
-<<<<<<< HEAD
-	//append version/help flags
+	// append version/help flags
 	if a.EnableBashCompletion {
 		a.appendFlag(BashCompletionFlag)
 	}
-=======
-	// append version/help flags
->>>>>>> 65724ab6
 	a.appendFlag(BoolFlag{"version, v", "print the version"})
 	a.appendFlag(BoolFlag{"help, h", "show help"})
 
@@ -157,7 +148,6 @@
 	return nil
 }
 
-<<<<<<< HEAD
 // Invokes the subcommand given the context, parses ctx.Args() to generate command-specific flags
 func (a *App) RunAsSubcommand(ctx *Context) error {
 	// append help to commands
@@ -237,10 +227,7 @@
 	return nil
 }
 
-// Returns the named command on App. Returns nil if the command does not exist
-=======
 // Command returns the named command on App. If the command does not exist, nil is returned.
->>>>>>> 65724ab6
 func (a *App) Command(name string) *Command {
 	for _, c := range a.Commands {
 		if c.HasName(name) {
