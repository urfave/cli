name: Run Tests

on:
  push:
    branches:
      - master
      - v1
  pull_request:
    branches:
      - master
      - v1

jobs:

  test:
    strategy:
      matrix:
        os: [ubuntu-latest, macos-latest, windows-latest]
        go: [1.11, 1.12, 1.13]
    name: ${{ matrix.os }} @ Go ${{ matrix.go }}
    runs-on: ${{ matrix.os }}
    steps:
      - name: Set up Go ${{ matrix.go }}
        uses: actions/setup-go@v1
        with:
          go-version: ${{ matrix.go }}

<<<<<<< HEAD
      - name: Set GOPATH, PATH and ENV
        run: |
          echo "::set-env name=GOPATH::$(dirname $GITHUB_WORKSPACE)"
          echo "::set-env name=GO111MODULE::on"
          echo "::set-env name=GOPROXY::https://proxy.golang.org"
          echo "::add-path::$(dirname $GITHUB_WORKSPACE)/bin"
        shell: bash

      - name: Checkout Code
        uses: actions/checkout@v1
        with:
          ref: ${{ github.ref }}

      - name: Run Tests
        run: |
          go run build.go vet
          go run build.go test

      - name: Upload coverage to Codecov
        if: success() && matrix.go == 1.13 && matrix.os == 'ubuntu-latest'
        uses: codecov/codecov-action@v1
        with:
          token: 0a8cc73b-bb7c-480b-8626-38a461643761
          fail_ci_if_error: true

  test-docs:
    strategy:
      matrix:
        os: [ubuntu-latest]
        go: [1.13]
    name: test-docs
    runs-on: ${{ matrix.os }}
    steps:
      - name: Set up Go ${{ matrix.go }}
        uses: actions/setup-go@v1
        with:
          go-version: ${{ matrix.go }}

      - name: Set GOPATH, PATH and ENV
=======
      - name: Use Node.js 12.x
        uses: actions/setup-node@v1
        with:
          node-version: 12.x

      - name: Set GOPATH and PATH
>>>>>>> d46d4eed
        run: |
          echo "::set-env name=GOPATH::$(dirname $GITHUB_WORKSPACE)"
          echo "::set-env name=GO111MODULE::on"
          echo "::set-env name=GOPROXY::https://proxy.golang.org"
          echo "::add-path::$(dirname $GITHUB_WORKSPACE)/bin"
        shell: bash

      - name: Checkout Code
        uses: actions/checkout@v1
        with:
          ref: ${{ github.ref }}

      - name: Install Dependencies
        run: |
          mkdir -p $GOPATH/bin
          curl -L -o $GOPATH/bin/gfmrun "https://github.com/urfave/gfmrun/releases/download/v1.2.14/gfmrun-$(go env GOOS)-amd64-v1.2.14"
          chmod +x $GOPATH/bin/gfmrun
          npm install -g markdown-toc@1.2.0

      - name: Run Tests (v1)
        if: contains(github.base_ref, 'v1')
        run: |
          go run build.go gfmrun docs/v1/manual.md
          go run build.go toc docs/v1/manual.md

      - name: Run Tests (v2)
        if: contains(github.base_ref, 'master')
        run: |
          go run build.go gfmrun docs/v2/manual.md
          go run build.go toc docs/v2/manual.md<|MERGE_RESOLUTION|>--- conflicted
+++ resolved
@@ -25,7 +25,6 @@
         with:
           go-version: ${{ matrix.go }}
 
-<<<<<<< HEAD
       - name: Set GOPATH, PATH and ENV
         run: |
           echo "::set-env name=GOPATH::$(dirname $GITHUB_WORKSPACE)"
@@ -64,15 +63,12 @@
         with:
           go-version: ${{ matrix.go }}
 
-      - name: Set GOPATH, PATH and ENV
-=======
       - name: Use Node.js 12.x
         uses: actions/setup-node@v1
         with:
           node-version: 12.x
 
-      - name: Set GOPATH and PATH
->>>>>>> d46d4eed
+      - name: - name: Set GOPATH, PATH and ENV
         run: |
           echo "::set-env name=GOPATH::$(dirname $GITHUB_WORKSPACE)"
           echo "::set-env name=GO111MODULE::on"
