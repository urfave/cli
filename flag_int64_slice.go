--- conflicted
+++ resolved
@@ -76,29 +76,6 @@
 	return *i
 }
 
-<<<<<<< HEAD
-// Int64SliceFlag is a flag with type *Int64Slice
-type Int64SliceFlag struct {
-	Name        string
-	Aliases     []string
-	Usage       string
-	EnvVars     []string
-	FilePath    string
-	Required    bool
-	Hidden      bool
-	Value       *Int64Slice
-	DefaultText string
-	HasBeenSet  bool
-	Category    string
-}
-
-// IsSet returns whether or not the flag has been set through env or file
-func (f *Int64SliceFlag) IsSet() bool {
-	return f.HasBeenSet
-}
-
-=======
->>>>>>> c6f73934
 // String returns a readable representation of this value
 // (for usage defaults)
 func (f *Int64SliceFlag) String() string {
