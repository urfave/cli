--- conflicted
+++ resolved
@@ -251,20 +251,6 @@
   "output": "Hello Nefertiti"
 } -->
 ``` go
-<<<<<<< HEAD
-...
-app.Flags = []cli.Flag {
-  &cli.StringFlag{
-    Name: "lang",
-    Value: "english",
-    Usage: "language for the greeting",
-  },
-}
-app.Action = func(c *cli.Context) error {
-  name := "someone"
-  if c.NArg() > 0 {
-    name = c.Args()[0]
-=======
 package main
 
 import (
@@ -278,12 +264,11 @@
   app := cli.NewApp()
 
   app.Flags = []cli.Flag {
-    cli.StringFlag{
+    &cli.StringFlag{
       Name: "lang",
       Value: "english",
       Usage: "language for the greeting",
     },
->>>>>>> 1433f816
   }
 
   app.Action = func(c *cli.Context) error {
@@ -310,22 +295,6 @@
   "output": "Hello someone"
 } -->
 ``` go
-<<<<<<< HEAD
-...
-var language string
-app.Flags = []cli.Flag {
-  &cli.StringFlag{
-    Name:        "lang",
-    Value:       "english",
-    Usage:       "language for the greeting",
-    Destination: &language,
-  },
-}
-app.Action = func(c *cli.Context) error {
-  name := "someone"
-  if c.NArg() > 0 {
-    name = c.Args()[0]
-=======
 package main
 
 import (
@@ -341,19 +310,18 @@
   app := cli.NewApp()
 
   app.Flags = []cli.Flag {
-    cli.StringFlag{
+    &cli.StringFlag{
       Name:        "lang",
       Value:       "english",
       Usage:       "language for the greeting",
       Destination: &language,
     },
->>>>>>> 1433f816
   }
 
   app.Action = func(c *cli.Context) error {
     name := "someone"
     if c.NArg() > 0 {
-      name = c.Args()[0]
+      name = c.Args().Get(0)
     }
     if language == "spanish" {
       fmt.Println("Hola", name)
@@ -381,12 +349,6 @@
   "output": "&#45;&#45;config FILE, &#45;c FILE"
 } -->
 ```go
-<<<<<<< HEAD
-&cli.StringFlag{
-  Name:    "config",
-  Aliases: []string{"c"},
-  Usage:   "Load configuration from `FILE`",
-=======
 package main
 
 import (
@@ -399,14 +361,14 @@
   app := cli.NewApp()
 
   app.Flags = []cli.Flag{
-    cli.StringFlag{
-      Name:  "config, c",
-      Usage: "Load configuration from `FILE`",
-    },
-  }
-
-  app.Run(os.Args)
->>>>>>> 1433f816
+    &cli.StringFlag{
+      Name:    "config",
+      Aliases: []string{"c"},
+      Usage:   "Load configuration from `FILE`",
+    },
+  }
+
+  app.Run(os.Args)
 }
 ```
 
@@ -429,15 +391,6 @@
   "output": "&#45;&#45;lang value, &#45;l value.*language for the greeting.*default: \"english\""
 } -->
 ``` go
-<<<<<<< HEAD
-app.Flags = []cli.Flag {
-  &cli.StringFlag{
-    Name:    "lang",
-    Aliases: []string{"l"},
-    Value:   "english",
-    Usage:   "language for the greeting",
-  },
-=======
 package main
 
 import (
@@ -450,15 +403,15 @@
   app := cli.NewApp()
 
   app.Flags = []cli.Flag {
-    cli.StringFlag{
-      Name: "lang, l",
-      Value: "english",
-      Usage: "language for the greeting",
-    },
-  }
-
-  app.Run(os.Args)
->>>>>>> 1433f816
+    &cli.StringFlag{
+      Name:    "lang",
+      Aliases: []string{"l"},
+      Value:   "english",
+      Usage:   "language for the greeting",
+    },
+  }
+
+  app.Run(os.Args)
 }
 ```
 
@@ -475,20 +428,6 @@
   "output": "language for the greeting.*APP_LANG"
 } -->
 ``` go
-<<<<<<< HEAD
-app.Flags = []cli.Flag {
-  &cli.StringFlag{
-    Name:    "lang",
-    Aliases: []string{"l"},
-    Value:   "english",
-    Usage:   "language for the greeting",
-    EnvVars: []string{"APP_LANG"},
-  },
-}
-```
-
-If `EnvVars` contains more than one string, the first environment variable that resolves is used as the default.
-=======
 package main
 
 import (
@@ -501,59 +440,49 @@
   app := cli.NewApp()
 
   app.Flags = []cli.Flag {
-    cli.StringFlag{
-      Name: "lang, l",
-      Value: "english",
-      Usage: "language for the greeting",
-      EnvVar: "APP_LANG",
-    },
-  }
-
-  app.Run(os.Args)
-}
-```
-
-The `EnvVar` may also be given as a comma-delimited "cascade", where the first
-environment variable that resolves is used as the default.
->>>>>>> 1433f816
+    &cli.StringFlag{
+      Name:    "lang",
+      Aliases: []string{"l"},
+      Value:   "english",
+      Usage:   "language for the greeting",
+      EnvVars: []string{"APP_LANG"},
+    },
+  }
+
+  app.Run(os.Args)
+}
+```
+
+If `EnvVars` contains more than one string, the first environment variable that
+resolves is used as the default.
 
 <!-- {
   "args": ["&#45;&#45;help"],
   "output": "language for the greeting.*LEGACY_COMPAT_LANG.*APP_LANG.*LANG"
 } -->
 ``` go
-<<<<<<< HEAD
-app.Flags = []cli.Flag {
-  &cli.StringFlag{
-    Name:    "lang",
-    Aliases: []string{"l"},
-    Value:   "english",
-    Usage:   "language for the greeting",
-    EnvVars: []string{"LEGACY_COMPAT_LANG", "APP_LANG", "LANG"},
-  },
-=======
-package main
-
-import (
-  "os"
-
-  "github.com/urfave/cli"
-)
-
-func main() {
-  app := cli.NewApp()
-
-  app.Flags = []cli.Flag {
-    cli.StringFlag{
-      Name: "lang, l",
-      Value: "english",
-      Usage: "language for the greeting",
-      EnvVar: "LEGACY_COMPAT_LANG,APP_LANG,LANG",
-    },
-  }
-
-  app.Run(os.Args)
->>>>>>> 1433f816
+package main
+
+import (
+  "os"
+
+  "github.com/urfave/cli"
+)
+
+func main() {
+  app := cli.NewApp()
+
+  app.Flags = []cli.Flag{
+    &cli.StringFlag{
+      Name:    "lang",
+      Aliases: []string{"l"},
+      Value:   "english",
+      Usage:   "language for the greeting",
+      EnvVars: []string{"LEGACY_COMPAT_LANG", "APP_LANG", "LANG"},
+    },
+  }
+
+  app.Run(os.Args)
 }
 ```
 
@@ -593,20 +522,6 @@
   "output": "&#45&#45;test value.*default: 0"
 } -->
 ``` go
-<<<<<<< HEAD
-  command := &cli.Command{
-    Name:        "test-cmd",
-    Aliases:     []string{"tc"},
-    Usage:       "this is for testing",
-    Description: "testing",
-    Action: func(c *cli.Context) error {
-      // Action to run
-      return nil
-    },
-    Flags: []cli.Flag{
-      NewIntFlag(&cli.IntFlag{Name: "test"}),
-      &cli.StringFlag{Name: "load"}},
-=======
 package notmain
 
 import (
@@ -621,9 +536,8 @@
   app := cli.NewApp()
 
   flags := []cli.Flag{
-    altsrc.NewIntFlag(cli.IntFlag{Name: "test"}),
-    cli.StringFlag{Name: "load"},
->>>>>>> 1433f816
+    altsrc.NewIntFlag(&cli.IntFlag{Name: "test"}),
+    &cli.StringFlag{Name: "load"},
   }
 
   app.Action = func(c *cli.Context) error {
@@ -647,17 +561,6 @@
   "output": "new task template: .+"
 } -->
 ```go
-<<<<<<< HEAD
-...
-app.Commands = []*cli.Command{
-  {
-    Name:      "add",
-    Aliases:     []string{"a"},
-    Usage:     "add a task to the list",
-    Action: func(c *cli.Context) error {
-      fmt.Println("added task: ", c.Args().First())
-      return nil
-=======
 package main
 
 import (
@@ -670,7 +573,7 @@
 func main() {
   app := cli.NewApp()
 
-  app.Commands = []cli.Command{
+  app.Commands = []*cli.Command{
     {
       Name:    "add",
       Aliases: []string{"a"},
@@ -679,7 +582,6 @@
         fmt.Println("added task: ", c.Args().First())
         return nil
       },
->>>>>>> 1433f816
     },
     {
       Name:    "complete",
@@ -690,25 +592,11 @@
         return nil
       },
     },
-<<<<<<< HEAD
-  },
-  {
-    Name:      "template",
-    Aliases:     []string{"r"},
-    Usage:     "options for task templates",
-    Subcommands: []*cli.Command{
-      {
-        Name:  "add",
-        Usage: "add a new template",
-        Action: func(c *cli.Context) error {
-          fmt.Println("new task template: ", c.Args().First())
-          return nil
-=======
     {
       Name:        "template",
       Aliases:     []string{"t"},
       Usage:       "options for task templates",
-      Subcommands: []cli.Command{
+      Subcommands: []*cli.Command{
         {
           Name:  "add",
           Usage: "add a new template",
@@ -716,7 +604,6 @@
             fmt.Println("new task template: ", c.Args().First())
             return nil
           },
->>>>>>> 1433f816
         },
         {
           Name:  "remove",
@@ -743,23 +630,18 @@
 E.g.
 
 ```go
-<<<<<<< HEAD
-...
+package main
+
+import (
+  "os"
+
+  "github.com/urfave/cli"
+)
+
+func main() {
+  app := cli.NewApp()
+
   app.Commands = []*cli.Command{
-=======
-package main
-
-import (
-  "os"
-
-  "github.com/urfave/cli"
-)
-
-func main() {
-  app := cli.NewApp()
-
-  app.Commands = []cli.Command{
->>>>>>> 1433f816
     {
       Name: "noop",
     },
@@ -831,30 +713,6 @@
 show an app's subcommands, but you can write your own completion methods for
 the App or its subcommands.
 
-<<<<<<< HEAD
-```go
-...
-var tasks = []string{"cook", "clean", "laundry", "eat", "sleep", "code"}
-app := cli.NewApp()
-app.EnableBashCompletion = true
-app.Commands = []*cli.Command{
-  {
-    Name:  "complete",
-    Aliases: []string{"c"},
-    Usage: "complete a task on the list",
-    Action: func(c *cli.Context) error {
-       fmt.Println("completed task: ", c.Args().First())
-       return nil
-    },
-    BashComplete: func(c *cli.Context) {
-      // This will complete if no args are passed
-      if c.NArg() > 0 {
-        return
-      }
-      for _, t := range tasks {
-        fmt.Println(t)
-      }
-=======
 <!-- {
   "args": ["complete", "&#45;&#45;generate&#45;bash&#45;completion"],
   "output": "laundry"
@@ -874,11 +732,11 @@
 
   app := cli.NewApp()
   app.EnableBashCompletion = true
-  app.Commands = []cli.Command{
+  app.Commands = []*cli.Command{
     {
-      Name:  "complete",
+      Name:    "complete",
       Aliases: []string{"c"},
-      Usage: "complete a task on the list",
+      Usage:   "complete a task on the list",
       Action: func(c *cli.Context) error {
          fmt.Println("completed task: ", c.Args().First())
          return nil
@@ -892,7 +750,6 @@
           fmt.Println(t)
         }
       },
->>>>>>> 1433f816
     },
   }
 
