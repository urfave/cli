--- conflicted
+++ resolved
@@ -28,12 +28,8 @@
 ```
 
 ## Getting Started
-<<<<<<< HEAD
 
 One of the philosophies behind `cli.go` is that an API should be playful and full of discovery. So a `cli.go` app can be as little as one line of code in `main()`.
-=======
-One of the philosophies behind cli.go is that an API should be playful and full of discovery. So a cli.go app can be as little as one line of code in `main()`.
->>>>>>> 1510d7e7
 
 ``` go
 package main
@@ -259,8 +255,8 @@
   command.Before = altsrc.InitInputSourceWithContext(command.Flags, NewYamlSourceFromFlagFunc("load"))
 ```
 
-The code above will use the "load" string as a flag name to get the file name of a yaml file from the cli.Context. 
-It will then use that file name to initialize the yaml input source for any flags that are defined on that command. 
+The code above will use the "load" string as a flag name to get the file name of a yaml file from the cli.Context.
+It will then use that file name to initialize the yaml input source for any flags that are defined on that command.
 As a note the "load" flag used would also have to be defined on the command flags in order for this code snipped to work.
 
 Currently only YAML files are supported but developers can add support for other input sources by implementing the
@@ -269,20 +265,20 @@
 Here is a more complete sample of a command using YAML support:
 
 ``` go
-	command := &cli.Command{
-		Name:        "test-cmd",
-		Aliases:     []string{"tc"},
-		Usage:       "this is for testing",
-		Description: "testing",
-		Action: func(c *cli.Context) {
-			// Action to run
-		},
-		Flags: []cli.Flag{
-			NewIntFlag(cli.IntFlag{Name: "test"}),
-			cli.StringFlag{Name: "load"}},
-	}
-	command.Before = InitInputSourceWithContext(command.Flags, NewYamlSourceFromFlagFunc("load"))
-	err := command.Run(c)
+  command := &cli.Command{
+    Name:        "test-cmd",
+    Aliases:     []string{"tc"},
+    Usage:       "this is for testing",
+    Description: "testing",
+    Action: func(c *cli.Context) {
+      // Action to run
+    },
+    Flags: []cli.Flag{
+      NewIntFlag(cli.IntFlag{Name: "test"}),
+      cli.StringFlag{Name: "load"}},
+  }
+  command.Before = InitInputSourceWithContext(command.Flags, NewYamlSourceFromFlagFunc("load"))
+  err := command.Run(c)
 ```
 
 ### Subcommands
@@ -333,7 +329,6 @@
 ...
 ```
 
-<<<<<<< HEAD
 ### Subcommands categories
 
 For additional organization in apps that have many subcommands, you can
@@ -344,19 +339,19 @@
 
 ```go
 ...
-	app.Commands = []cli.Command{
-		{
-			Name: "noop",
-		},
-		{
-			Name:     "add",
-			Category: "template",
-		},
-		{
-			Name:     "remove",
-			Category: "template",
-		},
-	}
+  app.Commands = []cli.Command{
+    {
+      Name: "noop",
+    },
+    {
+      Name:     "add",
+      Category: "template",
+    },
+    {
+      Name:     "remove",
+      Category: "template",
+    },
+  }
 ...
 ```
 
@@ -371,11 +366,12 @@
     add
     remove
 ...
-=======
+```
+
 ### Exit code
 
-It is your responsability to call `os.Exit` with the exit code returned by
-`app.Run`
+It is your responsibility to call `os.Exit` with the exit code returned by
+`app.Run`, e.g.:
 
 ```go
 package main
@@ -392,7 +388,6 @@
   }
   os.Exit(exitCode)
 }
->>>>>>> 1510d7e7
 ```
 
 ### Bash Completion
